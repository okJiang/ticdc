--- conflicted
+++ resolved
@@ -1140,11 +1140,8 @@
 	ErrSyncerUnsupportedStmt                = New(codeSyncerUnsupportedStmt, ClassSyncUnit, ScopeInternal, LevelHigh, "`%s` statement not supported in %s mode", "")
 	ErrSyncerGetEvent                       = New(codeSyncerGetEvent, ClassSyncUnit, ScopeUpstream, LevelHigh, "get binlog event error: %v", "Please check if the binlog file could be parsed by `mysqlbinlog`.")
 	ErrSyncerDownstreamTableNotFound        = New(codeSyncerDownstreamTableNotFound, ClassSyncUnit, ScopeInternal, LevelHigh, "downstream table %s not found", "")
-<<<<<<< HEAD
+	ErrSyncerCancelledDDL                   = New(codeSyncerCancelledDDL, ClassSyncUnit, ScopeInternal, LevelHigh, "DDL %s executed in background and met error", "Please manually check the error from TiDB and handle it.")
 	ErrSyncerReprocessWithSafeModeFail      = New(codeSyncerReprocessWithSafeModeFail, ClassSyncUnit, ScopeInternal, LevelMedium, "your `safe-mode-duration` in task.yaml is set to 0s, the task can't be re-processed without safe mode currently", "Please stop and re-start this task. If you want to start task successfully, you need set `safe-mode-duration` greater than `0s`.")
-=======
-	ErrSyncerCancelledDDL                   = New(codeSyncerCancelledDDL, ClassSyncUnit, ScopeInternal, LevelHigh, "DDL %s executed in background and met error", "Please manually check the error from TiDB and handle it.")
->>>>>>> c8f5eeaa
 
 	// DM-master error.
 	ErrMasterSQLOpNilRequest        = New(codeMasterSQLOpNilRequest, ClassDMMaster, ScopeInternal, LevelMedium, "nil request not valid", "")
