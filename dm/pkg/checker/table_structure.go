--- conflicted
+++ resolved
@@ -29,23 +29,15 @@
 	"github.com/pingcap/errors"
 	column "github.com/pingcap/tidb-tools/pkg/column-mapping"
 	"github.com/pingcap/tidb-tools/pkg/dbutil"
-<<<<<<< HEAD
+	"github.com/pingcap/tidb-tools/pkg/filter"
 	"github.com/pingcap/tidb-tools/pkg/schemacmp"
-=======
-	"github.com/pingcap/tidb-tools/pkg/filter"
 	"github.com/pingcap/tidb/parser"
->>>>>>> c3e8be9a
 	"github.com/pingcap/tidb/parser/ast"
 	"github.com/pingcap/tidb/parser/charset"
 	"github.com/pingcap/tidb/parser/mysql"
-<<<<<<< HEAD
-	"github.com/pingcap/tiflow/dm/pkg/log"
-	"go.uber.org/zap"
-=======
 
 	"github.com/pingcap/tiflow/dm/pkg/log"
 	"github.com/pingcap/tiflow/dm/pkg/utils"
->>>>>>> c3e8be9a
 )
 
 const (
@@ -329,16 +321,11 @@
 }
 
 // NewShardingTablesChecker returns a RealChecker.
-<<<<<<< HEAD
-func NewShardingTablesChecker(targetTableID string, dbs map[string]*sql.DB, tables map[string]map[string][]string, mapping map[string]*column.Mapping, checkAutoIncrementPrimaryKey bool) RealChecker {
-	return &ShardingTablesChecker{
-=======
 func NewShardingTablesChecker(targetTableID string, dbs map[string]*sql.DB, tableMap map[string][]*filter.Table, mapping map[string]*column.Mapping, checkAutoIncrementPrimaryKey bool, dumpThreads int) RealChecker {
 	if dumpThreads == 0 {
 		dumpThreads = 1
 	}
 	c := &ShardingTablesChecker{
->>>>>>> c3e8be9a
 		targetTableID:                targetTableID,
 		dbs:                          dbs,
 		tableMap:                     tableMap,
@@ -357,63 +344,6 @@
 		Name:  c.Name(),
 		Desc:  "check consistency of sharding table structures",
 		State: StateSuccess,
-<<<<<<< HEAD
-		Extra: fmt.Sprintf("sharding %s", c.targetTableID),
-	}
-
-	var (
-		stmtNode      *ast.CreateTableStmt
-		firstTable    string
-		firstInstance string
-	)
-
-	for instance, schemas := range c.tables {
-		db, ok := c.dbs[instance]
-		if !ok {
-			markCheckError(r, errors.NotFoundf("client for instance %s", instance))
-			return r
-		}
-
-		parser2, err := dbutil.GetParserForDB(ctx, db)
-		if err != nil {
-			markCheckError(r, err)
-			r.Extra = fmt.Sprintf("fail to get parser for instance %s on sharding %s", instance, c.targetTableID)
-			return r
-		}
-
-		for schema, tables := range schemas {
-			for _, table := range tables {
-				statement, err := dbutil.GetCreateTableSQL(ctx, db, schema, table)
-				if err != nil {
-					// continue if table was deleted when checking
-					if isMySQLError(err, mysql.ErrNoSuchTable) {
-						continue
-					}
-					markCheckError(r, err)
-					r.Extra = fmt.Sprintf("instance %s on sharding %s", instance, c.targetTableID)
-					return r
-				}
-
-				info, err := dbutil.GetTableInfoBySQL(statement, parser2)
-				if err != nil {
-					markCheckError(r, err)
-					r.Extra = fmt.Sprintf("instance %s on sharding %s", instance, c.targetTableID)
-					return r
-				}
-				stmt, err := parser2.ParseOneStmt(statement, "", "")
-				if err != nil {
-					markCheckError(r, errors.Annotatef(err, "statement %s", statement))
-					r.Extra = fmt.Sprintf("instance %s on sharding %s", instance, c.targetTableID)
-					return r
-				}
-
-				ctStmt, ok := stmt.(*ast.CreateTableStmt)
-				if !ok {
-					markCheckError(r, errors.Errorf("Expect CreateTableStmt but got %T", stmt))
-					r.Extra = fmt.Sprintf("instance %s on sharding %s", instance, c.targetTableID)
-					return r
-				}
-=======
 		Extra: fmt.Sprintf("sharding %s,", c.targetTableID),
 	}
 
@@ -443,7 +373,6 @@
 		markCheckError(r, err)
 		return r
 	}
->>>>>>> c3e8be9a
 
 	c.firstCreateTableStmtNode, err = getCreateTableStmt(p, statement)
 	if err != nil {
@@ -463,22 +392,9 @@
 		})
 	}
 
-<<<<<<< HEAD
-				checkErr := c.checkConsistency(stmtNode, ctStmt, firstTable, dbutil.TableName(schema, table), firstInstance, instance)
-				if checkErr != nil {
-					r.State = StateFailure
-					r.Errors = append(r.Errors, checkErr)
-					r.Extra = fmt.Sprintf("error on sharding %s", c.targetTableID)
-					r.Instruction = "please set same table structure for sharding tables"
-					return r
-				}
-			}
-		}
-=======
 	dispatchTableItem(checkCtx, c.tableMap, c.inCh)
 	if err := eg.Wait(); err != nil {
 		markCheckError(r, err)
->>>>>>> c3e8be9a
 	}
 
 	log.L().Logger.Info("check sharding table structure over", zap.Duration("spend time", time.Since(startTime)))
@@ -539,22 +455,6 @@
 			if checkErr := c.checkConsistency(ctStmt, table.String(), sourceID); checkErr != nil {
 				c.reMu.Lock()
 				r.State = StateFailure
-<<<<<<< HEAD
-				r.Errors = append(r.Errors, NewError("instance %s table `%s`.`%s` of sharding %s have auto-increment key %s and column mapping, but type of %s should be bigint", instance, schema, table, c.targetTableID, columnName, columnName))
-				r.Instruction = "please set auto-increment key type to bigint"
-				r.Extra = AutoIncrementKeyChecking
-				return false
-			}
-		}
-
-		if !hasMatchedRule {
-			r.State = StateFailure
-			r.Errors = append(r.Errors, NewError("instance %s table `%s`.`%s` of sharding %s have auto-increment key %s and column mapping, but type of %s should be bigint", instance, schema, table, c.targetTableID, columnName, columnName))
-			r.Instruction = "please handle it by yourself"
-			r.Extra = AutoIncrementKeyChecking
-			return false
-		}
-=======
 				r.Errors = append(r.Errors, checkErr)
 				r.Extra = fmt.Sprintf("error on sharding %s", c.targetTableID)
 				r.Instruction = "please set same table structure for sharding tables"
@@ -562,7 +462,6 @@
 				return nil
 			}
 		}
->>>>>>> c3e8be9a
 	}
 }
 
@@ -666,21 +565,20 @@
 	return fmt.Sprintf("sharding table %s consistency checking", c.targetTableID)
 }
 
-<<<<<<< HEAD
 // OptimisticShardingTablesChecker checks consistency of table structures of one sharding group in optimistic shard.
 // * check whether they have compatible column list.
 type OptimisticShardingTablesChecker struct {
 	targetTableID string
 	dbs           map[string]*sql.DB
-	tables        map[string]map[string][]string // sourceID => {schema: [table1, table2, ...]}
-}
-
-// NewShardingTablesChecker returns a RealChecker.
-func NewOptimisticShardingTablesChecker(targetTableID string, dbs map[string]*sql.DB, tables map[string]map[string][]string) RealChecker {
+	tableMap      map[string][]*filter.Table // sourceID => [table1, table2, ...]
+}
+
+// NewOptimisticShardingTablesChecker returns a RealChecker.
+func NewOptimisticShardingTablesChecker(targetTableID string, dbs map[string]*sql.DB, tableMap map[string][]*filter.Table) RealChecker {
 	return &OptimisticShardingTablesChecker{
 		targetTableID: targetTableID,
 		dbs:           dbs,
-		tables:        tables,
+		tableMap:      tableMap,
 	}
 }
 
@@ -699,7 +597,7 @@
 	}
 
 	var joined *schemacmp.Table
-	for instance, schemas := range c.tables {
+	for instance, tables := range c.tableMap {
 		db, ok := c.dbs[instance]
 		if !ok {
 			markCheckError(r, errors.NotFoundf("client for instance %s", instance))
@@ -713,45 +611,44 @@
 			return r
 		}
 
-		for schema, tables := range schemas {
-			for _, table := range tables {
-				statement, err := dbutil.GetCreateTableSQL(ctx, db, schema, table)
-				if err != nil {
-					// continue if table was deleted when checking
-					if isMySQLError(err, mysql.ErrNoSuchTable) {
-						continue
-					}
-					markCheckError(r, err)
-					r.Extra = fmt.Sprintf("instance %s on sharding %s", instance, c.targetTableID)
-					return r
-				}
-
-				ti, err := dbutil.GetTableInfoBySQL(statement, parser2)
-				if err != nil {
-					markCheckError(r, err)
-					r.Extra = fmt.Sprintf("instance %s on sharding %s", instance, c.targetTableID)
-					return r
-				}
-				encodeTi := schemacmp.Encode(ti)
-				log.L().Logger.Debug("get schemacmp", zap.Stringer("ti", encodeTi), zap.Stringer("joined", joined), zap.Bool("pk is handle", ti.PKIsHandle))
-				if joined == nil {
-					joined = &encodeTi
+		for _, table := range tables {
+			statement, err := dbutil.GetCreateTableSQL(ctx, db, table.Schema, table.Name)
+			if err != nil {
+				// continue if table was deleted when checking
+				if isMySQLError(err, mysql.ErrNoSuchTable) {
 					continue
 				}
-				newJoined, err2 := joined.Join(encodeTi)
-				if err2 != nil {
-					// NOTE: conflict detected.
-					markCheckError(r, err2)
-					r.Extra = fmt.Sprintf("fail to join table info %s with %s", joined, encodeTi)
-					return r
-				}
-				joined = &newJoined
-			}
+				markCheckError(r, err)
+				r.Extra = fmt.Sprintf("instance %s on sharding %s", instance, c.targetTableID)
+				return r
+			}
+
+			ti, err := dbutil.GetTableInfoBySQL(statement, parser2)
+			if err != nil {
+				markCheckError(r, err)
+				r.Extra = fmt.Sprintf("instance %s on sharding %s", instance, c.targetTableID)
+				return r
+			}
+			encodeTi := schemacmp.Encode(ti)
+			log.L().Logger.Debug("get schemacmp", zap.Stringer("ti", encodeTi), zap.Stringer("joined", joined), zap.Bool("pk is handle", ti.PKIsHandle))
+			if joined == nil {
+				joined = &encodeTi
+				continue
+			}
+			newJoined, err2 := joined.Join(encodeTi)
+			if err2 != nil {
+				// NOTE: conflict detected.
+				markCheckError(r, err2)
+				r.Extra = fmt.Sprintf("fail to join table info %s with %s", joined, encodeTi)
+				return r
+			}
+			joined = &newJoined
 		}
 	}
 	r.State = StateSuccess
 	return r
-=======
+}
+
 func dispatchTableItem(ctx context.Context, tableMap map[string][]*filter.Table, inCh chan *checkItem) {
 	for sourceID, tables := range tableMap {
 		for _, table := range tables {
@@ -780,5 +677,4 @@
 		concurrency = int(math.Min(float64(concurrency), float64((maxConnections+1)/2)))
 	}
 	return concurrency, nil
->>>>>>> c3e8be9a
 }