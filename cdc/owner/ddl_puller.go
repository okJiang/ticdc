--- conflicted
+++ resolved
@@ -64,14 +64,8 @@
 	kvStorage := ctx.GlobalVars().KVStorage
 	// kvStorage can be nil only in the test
 	if kvStorage != nil {
-<<<<<<< HEAD
 		plr = puller.NewPuller(ctx, pdCli, ctx.GlobalVars().Conns, kvStorage, startTs,
-			[]regionspan.Span{regionspan.GetDDLSpan(), regionspan.GetAddIndexDDLSpan()},
-			nil, false)
-=======
-		plr = puller.NewPuller(ctx, pdCli, conf.Security, kvStorage, startTs,
 			[]regionspan.Span{regionspan.GetDDLSpan(), regionspan.GetAddIndexDDLSpan()}, false)
->>>>>>> ca12652b
 	}
 
 	return &ddlPullerImpl{
