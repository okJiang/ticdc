--- conflicted
+++ resolved
@@ -1,14 +1,6 @@
 name: DM Chaos
 
 on:
-<<<<<<< HEAD
-  pull_request:
-    branches:
-      - master
-    paths:
-      - "dm/**"
-=======
->>>>>>> 23c0c6db
   schedule:
     - cron: '0 17-23 * * *' # run at minute 0 every hour from 01:00 ~ 07:00 UTC+8
 
