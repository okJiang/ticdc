// Copyright 2019 PingCAP, Inc.
//
// Licensed under the Apache License, Version 2.0 (the "License");
// you may not use this file except in compliance with the License.
// You may obtain a copy of the License at
//
//     http://www.apache.org/licenses/LICENSE-2.0
//
// Unless required by applicable law or agreed to in writing, software
// distributed under the License is distributed on an "AS IS" BASIS,
// See the License for the specific language governing permissions and
// limitations under the License.

package syncer

import (
	"bytes"
	"context"
	"fmt"
	"math"
	"os"
	"path"
	"reflect"
	"strconv"
	"strings"
	"sync"
	"time"

	"github.com/go-mysql-org/go-mysql/mysql"
	"github.com/go-mysql-org/go-mysql/replication"
	"github.com/pingcap/errors"
	"github.com/pingcap/failpoint"
	bf "github.com/pingcap/tidb-tools/pkg/binlog-filter"
	cm "github.com/pingcap/tidb-tools/pkg/column-mapping"
	"github.com/pingcap/tidb/parser"
	"github.com/pingcap/tidb/parser/ast"
	"github.com/pingcap/tidb/parser/model"
	"github.com/pingcap/tidb/sessionctx"
	"github.com/pingcap/tidb/util/dbutil"
	"github.com/pingcap/tidb/util/filter"
	regexprrouter "github.com/pingcap/tidb/util/regexpr-router"
	router "github.com/pingcap/tidb/util/table-router"
	clientv3 "go.etcd.io/etcd/client/v3"
	"go.uber.org/atomic"
	"go.uber.org/zap"

	"github.com/pingcap/tiflow/dm/config"
	"github.com/pingcap/tiflow/dm/pb"
	"github.com/pingcap/tiflow/dm/pkg/binlog"
	"github.com/pingcap/tiflow/dm/pkg/binlog/event"
	"github.com/pingcap/tiflow/dm/pkg/binlog/reader"
	"github.com/pingcap/tiflow/dm/pkg/conn"
	tcontext "github.com/pingcap/tiflow/dm/pkg/context"
	fr "github.com/pingcap/tiflow/dm/pkg/func-rollback"
	"github.com/pingcap/tiflow/dm/pkg/ha"
	"github.com/pingcap/tiflow/dm/pkg/log"
	parserpkg "github.com/pingcap/tiflow/dm/pkg/parser"
	"github.com/pingcap/tiflow/dm/pkg/schema"
	"github.com/pingcap/tiflow/dm/pkg/shardddl/optimism"
	"github.com/pingcap/tiflow/dm/pkg/shardddl/pessimism"
	"github.com/pingcap/tiflow/dm/pkg/storage"
	"github.com/pingcap/tiflow/dm/pkg/streamer"
	"github.com/pingcap/tiflow/dm/pkg/terror"
	"github.com/pingcap/tiflow/dm/pkg/utils"
	"github.com/pingcap/tiflow/dm/relay"
	"github.com/pingcap/tiflow/dm/syncer/binlogstream"
	"github.com/pingcap/tiflow/dm/syncer/dbconn"
	"github.com/pingcap/tiflow/dm/syncer/metrics"
	onlineddl "github.com/pingcap/tiflow/dm/syncer/online-ddl-tools"
	sm "github.com/pingcap/tiflow/dm/syncer/safe-mode"
	"github.com/pingcap/tiflow/dm/syncer/shardddl"
	"github.com/pingcap/tiflow/dm/unit"
	"github.com/pingcap/tiflow/pkg/errorutil"
	"github.com/pingcap/tiflow/pkg/sqlmodel"
)

var (
	waitTime = 10 * time.Millisecond

	// MaxDDLConnectionTimeoutMinute also used by SubTask.ExecuteDDL.
	MaxDDLConnectionTimeoutMinute = 5

	maxDMLConnectionTimeout = "5m"
	maxDDLConnectionTimeout = fmt.Sprintf("%dm", MaxDDLConnectionTimeoutMinute)

	maxDMLConnectionDuration, _ = time.ParseDuration(maxDMLConnectionTimeout)

	defaultMaxPauseOrStopWaitTime = 10 * time.Second

	adminQueueName     = "admin queue"
	defaultBucketCount = 8
)

const (
	skipJobIdx = iota
	ddlJobIdx
	workerJobTSArrayInitSize // size = skip + ddl
)

// waitXIDStatus represents the status for waiting XID event when pause/stop task.
type waitXIDStatus int64

const (
	noWait waitXIDStatus = iota
	waiting
	waitComplete
)

// Syncer can sync your MySQL data to another MySQL database.
type Syncer struct {
	sync.RWMutex

	tctx *tcontext.Context // this ctx only used for logger.

	// this ctx derives from a background ctx and was initialized in s.Run, it is used for some background tasks in s.Run
	// when this ctx cancelled, syncer will shutdown all background running jobs (except the syncDML and syncDDL) and not wait transaction end.
	runCtx    *tcontext.Context
	runCancel context.CancelFunc
	// this ctx only used for syncDML and syncDDL and only cancelled when ungraceful stop.
	syncCtx    *tcontext.Context
	syncCancel context.CancelFunc
	// control all goroutines that started in S.Run
	runWg sync.WaitGroup

	cfg            *config.SubTaskConfig
	syncCfg        replication.BinlogSyncerConfig
	cliArgs        *config.TaskCliArgs
	metricsProxies *metrics.Proxies

	sgk  *ShardingGroupKeeper    // keeper to keep all sharding (sub) group in this syncer
	osgk *OptShardingGroupKeeper // optimistic ddl's keeper to keep all sharding (sub) group in this syncer

	pessimist *shardddl.Pessimist // shard DDL pessimist
	optimist  *shardddl.Optimist  // shard DDL optimist
	cli       *clientv3.Client

	binlogType         binlogstream.BinlogType
	streamerController *binlogstream.StreamerController

	jobWg sync.WaitGroup // counts ddl/flush/asyncFlush job in-flight in s.dmlJobCh and s.ddlJobCh

	schemaTracker *schema.Tracker

	fromDB   *dbconn.UpStreamConn
	fromConn *dbconn.DBConn

	toDB                *conn.BaseDB
	toDBConns           []*dbconn.DBConn
	ddlDB               *conn.BaseDB
	ddlDBConn           *dbconn.DBConn
	downstreamTrackConn *dbconn.DBConn

	dmlJobCh            chan *job
	ddlJobCh            chan *job
	jobsClosed          atomic.Bool
	jobsChanLock        sync.Mutex
	waitXIDJob          atomic.Int64
	isTransactionEnd    bool
	waitTransactionLock sync.Mutex

	tableRouter     *regexprrouter.RouteTable
	binlogFilter    *bf.BinlogEvent
	columnMapping   *cm.Mapping
	baList          *filter.Filter
	exprFilterGroup *ExprFilterGroup
	sessCtx         sessionctx.Context

	running atomic.Bool
	closed  atomic.Bool

	start    atomic.Time
	lastTime atomic.Time

	// safeMode is used to track if we need to generate dml with safe-mode
	// For each binlog event, we will set the current value into eventContext because
	// the status of this track may change over time.
	safeMode *sm.SafeMode

	upstreamTZ       *time.Location
	timezone         *time.Location
	timezoneLastTime string
	upstreamTZStr    string

	binlogSizeCount     atomic.Int64
	lastBinlogSizeCount atomic.Int64

	lastCount atomic.Int64
	count     atomic.Int64
	totalTps  atomic.Int64
	tps       atomic.Int64

	filteredInsert atomic.Int64
	filteredUpdate atomic.Int64
	filteredDelete atomic.Int64

	checkpoint            CheckPoint
	checkpointFlushWorker *checkpointFlushWorker
	onlineDDL             onlineddl.OnlinePlugin

	// record process error rather than log.Fatal
	runFatalChan chan *pb.ProcessError
	// record whether error occurred when execute SQLs
	execError atomic.Error

	readerHub              *streamer.ReaderHub
	recordedActiveRelayLog bool

	currentLocationMu struct {
		sync.RWMutex
		currentLocation binlog.Location // use to calc remain binlog size
	}

	errLocation struct {
		sync.RWMutex
		startLocation *binlog.Location
		endLocation   *binlog.Location
		isQueryEvent  bool
	}

	handleJobFunc func(*job) (bool, error)
	flushSeq      int64

	// `lower_case_table_names` setting of upstream db
	SourceTableNamesFlavor utils.LowerCaseTableNamesFlavor

	tsOffset                  atomic.Int64    // time offset between upstream and syncer, DM's timestamp - MySQL's timestamp
	secondsBehindMaster       atomic.Int64    // current task delay second behind upstream
	workerJobTSArray          []*atomic.Int64 // worker's sync job TS array, note that idx=0 is skip idx and idx=1 is ddl idx,sql worker job idx=(queue id + 2)
	lastCheckpointFlushedTime time.Time

	firstMeetBinlogTS *int64
	exitSafeModeTS    *int64 // TS(in binlog header) need to exit safe mode.

	// initial executed binlog location, set once for each instance of syncer.
	initExecutedLoc *binlog.Location

	relay                      relay.Process
	charsetAndDefaultCollation map[string]string
	idAndCollationMap          map[int]string

	ddlWorker *DDLWorker
}

// NewSyncer creates a new Syncer.
func NewSyncer(cfg *config.SubTaskConfig, etcdClient *clientv3.Client, relay relay.Process) *Syncer {
	logFields := []zap.Field{
		zap.String("task", cfg.Name),
		zap.String("unit", "binlog replication"),
	}
	var logger log.Logger
	if cfg.FrameworkLogger != nil {
		logger = log.Logger{Logger: cfg.FrameworkLogger.With(logFields...)}
	} else {
		logger = log.With(logFields...)
	}

	syncer := &Syncer{
		pessimist: shardddl.NewPessimist(&logger, etcdClient, cfg.Name, cfg.SourceID),
		optimist:  shardddl.NewOptimist(&logger, etcdClient, cfg.Name, cfg.SourceID),
	}
	syncer.cfg = cfg
	syncer.tctx = tcontext.Background().WithLogger(logger)
	syncer.jobsClosed.Store(true) // not open yet
	syncer.waitXIDJob.Store(int64(noWait))
	syncer.isTransactionEnd = true
	syncer.closed.Store(false)
	syncer.lastBinlogSizeCount.Store(0)
	syncer.binlogSizeCount.Store(0)
	syncer.lastCount.Store(0)
	syncer.count.Store(0)
	syncer.handleJobFunc = syncer.handleJob
	syncer.cli = etcdClient

	syncer.checkpoint = NewRemoteCheckPoint(syncer.tctx, cfg, syncer.metricsProxies, syncer.checkpointID())

	syncer.binlogType = binlogstream.RelayToBinlogType(relay)
	syncer.readerHub = streamer.GetReaderHub()

	if cfg.ShardMode == config.ShardPessimistic {
		// only need to sync DDL in sharding mode
		syncer.sgk = NewShardingGroupKeeper(syncer.tctx, cfg, syncer.metricsProxies)
	} else if cfg.ShardMode == config.ShardOptimistic {
		syncer.osgk = NewOptShardingGroupKeeper(syncer.tctx, cfg)
	}
	syncer.recordedActiveRelayLog = false
	syncer.workerJobTSArray = make([]*atomic.Int64, cfg.WorkerCount+workerJobTSArrayInitSize)
	for i := range syncer.workerJobTSArray {
		syncer.workerJobTSArray[i] = atomic.NewInt64(0)
	}
	syncer.lastCheckpointFlushedTime = time.Time{}
	syncer.relay = relay
	syncer.safeMode = sm.NewSafeMode()

	return syncer
}

func (s *Syncer) refreshCliArgs() {
	if s.cli == nil {
		// for dummy syncer in ut
		return
	}
	cliArgs, err := ha.GetTaskCliArgs(s.cli, s.cfg.Name, s.cfg.SourceID)
	if err != nil {
		s.tctx.L().Error("failed to get task cli args", zap.Error(err))
	}
	s.Lock()
	s.cliArgs = cliArgs
	s.Unlock()
}

func (s *Syncer) newJobChans() {
	chanSize := calculateChanSize(s.cfg.QueueSize, s.cfg.WorkerCount, s.cfg.Compact)
	s.dmlJobCh = make(chan *job, chanSize)
	s.ddlJobCh = make(chan *job, s.cfg.QueueSize)
	s.jobsClosed.Store(false)
}

func (s *Syncer) closeJobChans() {
	s.jobsChanLock.Lock()
	defer s.jobsChanLock.Unlock()
	if s.jobsClosed.Load() {
		return
	}
	close(s.dmlJobCh)
	close(s.ddlJobCh)
	s.jobsClosed.Store(true)
}

// Type implements Unit.Type.
func (s *Syncer) Type() pb.UnitType {
	return pb.UnitType_Sync
}

// Init initializes syncer for a sync task, but not start Process.
// if fail, it should not call s.Close.
// some check may move to checker later.
func (s *Syncer) Init(ctx context.Context) (err error) {
	rollbackHolder := fr.NewRollbackHolder("syncer")
	defer func() {
		if err != nil {
			rollbackHolder.RollbackReverseOrder()
		}
	}()

	tctx := s.tctx.WithContext(ctx)
	s.upstreamTZ, s.upstreamTZStr, err = str2TimezoneOrFromDB(tctx, "", &s.cfg.From)
	if err != nil {
		return
	}
	s.timezone, _, err = str2TimezoneOrFromDB(tctx, s.cfg.Timezone, &s.cfg.To)
	if err != nil {
		return
	}

	s.syncCfg, err = subtaskCfg2BinlogSyncerCfg(s.cfg, s.timezone)
	if err != nil {
		return err
	}

	err = s.createDBs(ctx)
	if err != nil {
		return err
	}
	rollbackHolder.Add(fr.FuncRollback{Name: "close-DBs", Fn: s.closeDBs})

	if s.cfg.CollationCompatible == config.StrictCollationCompatible {
		s.charsetAndDefaultCollation, s.idAndCollationMap, err = dbconn.GetCharsetAndCollationInfo(tctx, s.fromConn)
		if err != nil {
			return err
		}
	}

	s.streamerController = binlogstream.NewStreamerController(
		s.syncCfg,
		s.cfg.EnableGTID,
		s.fromDB,
		s.cfg.RelayDir,
		s.timezone,
		s.relay,
		s.tctx.L(),
	)

	s.baList, err = filter.New(s.cfg.CaseSensitive, s.cfg.BAList)
	if err != nil {
		return terror.ErrSyncerUnitGenBAList.Delegate(err)
	}

	s.binlogFilter, err = bf.NewBinlogEvent(s.cfg.CaseSensitive, s.cfg.FilterRules)
	if err != nil {
		return terror.ErrSyncerUnitGenBinlogEventFilter.Delegate(err)
	}

	vars := map[string]string{
		"time_zone": s.timezone.String(),
	}
	s.sessCtx = utils.NewSessionCtx(vars)
	s.exprFilterGroup = NewExprFilterGroup(s.tctx, s.sessCtx, s.cfg.ExprFilter)
	// create an empty Tracker and will be initialized in `Run`
	s.schemaTracker = schema.NewTracker()

	if len(s.cfg.ColumnMappingRules) > 0 {
		s.columnMapping, err = cm.NewMapping(s.cfg.CaseSensitive, s.cfg.ColumnMappingRules)
		if err != nil {
			return terror.ErrSyncerUnitGenColumnMapping.Delegate(err)
		}
	}

	if s.cfg.OnlineDDL {
		s.onlineDDL, err = onlineddl.NewRealOnlinePlugin(tctx, s.cfg, s.metricsProxies)
		if err != nil {
			return err
		}
		rollbackHolder.Add(fr.FuncRollback{Name: "close-onlineDDL", Fn: s.closeOnlineDDL})
	}

	err = s.genRouter()
	if err != nil {
		return err
	}

	var schemaMap map[string]string
	var tableMap map[string]map[string]string
	if s.SourceTableNamesFlavor == utils.LCTableNamesSensitive {
		// TODO: we should avoid call this function multi times
		allTables, err1 := utils.FetchAllDoTables(ctx, s.fromDB.BaseDB.DB, s.baList)
		if err1 != nil {
			return err1
		}
		schemaMap, tableMap = buildLowerCaseTableNamesMap(s.tctx.L(), allTables)
	}

	switch s.cfg.ShardMode {
	case config.ShardPessimistic:
		err = s.sgk.Init()
		if err != nil {
			return err
		}
		err = s.initShardingGroups(ctx, true)
		if err != nil {
			return err
		}
		rollbackHolder.Add(fr.FuncRollback{Name: "close-sharding-group-keeper", Fn: s.sgk.Close})
	case config.ShardOptimistic:
		if err = s.initOptimisticShardDDL(ctx); err != nil {
			return err
		}
	}

	err = s.checkpoint.Init(tctx)
	if err != nil {
		return err
	}

	rollbackHolder.Add(fr.FuncRollback{Name: "close-checkpoint", Fn: s.checkpoint.Close})

	err = s.checkpoint.Load(tctx)
	if err != nil {
		return err
	}
	if s.SourceTableNamesFlavor == utils.LCTableNamesSensitive {
		if err = s.checkpoint.CheckAndUpdate(ctx, schemaMap, tableMap); err != nil {
			return err
		}

		if s.onlineDDL != nil {
			if err = s.onlineDDL.CheckAndUpdate(s.tctx, schemaMap, tableMap); err != nil {
				return err
			}
		}
	}

	// when Init syncer, set active relay log info
	if s.cfg.Meta == nil || s.cfg.Meta.BinLogName != binlog.FakeBinlogName {
		err = s.setInitActiveRelayLog(ctx)
		if err != nil {
			return err
		}
		rollbackHolder.Add(fr.FuncRollback{Name: "remove-active-realylog", Fn: s.removeActiveRelayLog})
	}
	s.reset()

	metricProxies := metrics.DefaultMetricsProxies
	if s.cfg.MetricsFactory != nil {
		metricProxies = &metrics.Proxies{}
		metricProxies.Init(s.cfg.MetricsFactory)
	}
	s.metricsProxies = metricProxies.CacheForOneTask(s.cfg.Name, s.cfg.WorkerName, s.cfg.SourceID)

	s.ddlWorker = NewDDLWorker(&s.tctx.Logger, s)
	return nil
}

// buildLowerCaseTableNamesMap build a lower case schema map and lower case table map for all tables
// Input: map of schema --> list of tables
// Output: schema names map: lower_case_schema_name --> schema_name
//
//	tables names map: lower_case_schema_name --> lower_case_table_name --> table_name
//
// Note: the result will skip the schemas and tables that their lower_case_name are the same.
func buildLowerCaseTableNamesMap(logger log.Logger, tables map[string][]string) (map[string]string, map[string]map[string]string) {
	schemaMap := make(map[string]string)
	tablesMap := make(map[string]map[string]string)
	lowerCaseSchemaSet := make(map[string]string)
	for schema, tableNames := range tables {
		lcSchema := strings.ToLower(schema)
		// track if there are multiple schema names with the same lower case name.
		// just skip this kind of schemas.
		if rawSchema, ok := lowerCaseSchemaSet[lcSchema]; ok {
			delete(schemaMap, lcSchema)
			delete(tablesMap, lcSchema)
			logger.Warn("skip check schema with same lower case value",
				zap.Strings("schemas", []string{schema, rawSchema}))
			continue
		}
		lowerCaseSchemaSet[lcSchema] = schema

		if lcSchema != schema {
			schemaMap[lcSchema] = schema
		}
		tblsMap := make(map[string]string)
		lowerCaseTableSet := make(map[string]string)
		for _, tb := range tableNames {
			lcTbl := strings.ToLower(tb)
			if rawTbl, ok := lowerCaseTableSet[lcTbl]; ok {
				delete(tblsMap, lcTbl)
				logger.Warn("skip check tables with same lower case value", zap.String("schema", schema),
					zap.Strings("table", []string{tb, rawTbl}))
				continue
			}
			if lcTbl != tb {
				tblsMap[lcTbl] = tb
			}
		}
		if len(tblsMap) > 0 {
			tablesMap[lcSchema] = tblsMap
		}
	}
	return schemaMap, tablesMap
}

// initShardingGroups initializes sharding groups according to source MySQL, filter rules and router rules
// NOTE: now we don't support modify router rules after task has started.
func (s *Syncer) initShardingGroups(ctx context.Context, needCheck bool) error {
	// fetch tables from source and filter them
	sourceTables, err := s.fromDB.FetchAllDoTables(ctx, s.baList)
	if err != nil {
		return err
	}

	// convert according to router rules
	// target-ID -> source-IDs
	mapper := make(map[string][]string, len(sourceTables))
	for schema, tables := range sourceTables {
		for _, table := range tables {
			sourceTable := &filter.Table{Schema: schema, Name: table}
			targetTable := s.route(sourceTable)
			targetID := utils.GenTableID(targetTable)
			sourceID := utils.GenTableID(sourceTable)
			_, ok := mapper[targetID]
			if !ok {
				mapper[targetID] = make([]string, 0, len(tables))
			}
			mapper[targetID] = append(mapper[targetID], sourceID)
		}
	}

	loadMeta, err2 := s.sgk.LoadShardMeta(s.cfg.Flavor, s.cfg.EnableGTID)
	if err2 != nil {
		return err2
	}
	if needCheck && s.SourceTableNamesFlavor == utils.LCTableNamesSensitive {
		// try fix persistent data before init
		schemaMap, tableMap := buildLowerCaseTableNamesMap(s.tctx.L(), sourceTables)
		if err2 = s.sgk.CheckAndFix(loadMeta, schemaMap, tableMap); err2 != nil {
			return err2
		}
	}

	// add sharding group
	for targetID, sourceIDs := range mapper {
		targetTable := utils.UnpackTableID(targetID)
		_, _, _, _, err := s.sgk.AddGroup(targetTable, sourceIDs, loadMeta[targetID], false)
		if err != nil {
			return err
		}
	}

	shardGroup := s.sgk.Groups()
	s.tctx.L().Debug("initial sharding groups", zap.Int("shard group length", len(shardGroup)), zap.Reflect("shard group", shardGroup))

	return nil
}

// IsFreshTask implements Unit.IsFreshTask.
func (s *Syncer) IsFreshTask(ctx context.Context) (bool, error) {
	globalPoint := s.checkpoint.GlobalPoint()
	tablePoint := s.checkpoint.TablePoint()
	// doesn't have neither GTID nor binlog pos
	return binlog.IsFreshPosition(globalPoint, s.cfg.Flavor, s.cfg.EnableGTID) && len(tablePoint) == 0, nil
}

func (s *Syncer) reset() {
	if s.streamerController != nil {
		s.streamerController.Close()
	}
	// create new job chans
	s.newJobChans()
	s.checkpointFlushWorker = &checkpointFlushWorker{
		input:              make(chan *checkpointFlushTask, 16),
		cp:                 s.checkpoint,
		execError:          &s.execError,
		afterFlushFn:       s.afterFlushCheckpoint,
		updateJobMetricsFn: s.updateJobMetrics,
	}

	s.execError.Store(nil)
	s.setErrLocation(nil, nil, false)
	s.waitXIDJob.Store(int64(noWait))
	s.isTransactionEnd = true
	s.flushSeq = 0
	s.firstMeetBinlogTS = nil
	s.exitSafeModeTS = nil
	switch s.cfg.ShardMode {
	case config.ShardPessimistic:
		// every time start to re-sync from resume, we reset status to make it like a fresh syncing
		s.sgk.ResetGroups()
		s.pessimist.Reset()
	case config.ShardOptimistic:
		s.optimist.Reset()
	}
}

func (s *Syncer) resetDBs(tctx *tcontext.Context) error {
	var err error

	for i := 0; i < len(s.toDBConns); i++ {
		err = s.toDBConns[i].ResetConn(tctx)
		if err != nil {
			return terror.WithScope(err, terror.ScopeDownstream)
		}
	}

	if s.onlineDDL != nil {
		err = s.onlineDDL.ResetConn(tctx)
		if err != nil {
			return terror.WithScope(err, terror.ScopeDownstream)
		}
	}

	if s.sgk != nil {
		err = s.sgk.dbConn.ResetConn(tctx)
		if err != nil {
			return terror.WithScope(err, terror.ScopeDownstream)
		}
	}

	err = s.ddlDBConn.ResetConn(tctx)
	if err != nil {
		return terror.WithScope(err, terror.ScopeDownstream)
	}

	err = s.downstreamTrackConn.ResetConn(tctx)
	if err != nil {
		return terror.WithScope(err, terror.ScopeDownstream)
	}

	err = s.checkpoint.ResetConn(tctx)
	if err != nil {
		return terror.WithScope(err, terror.ScopeDownstream)
	}

	return nil
}

// Process implements the dm.Unit interface.
func (s *Syncer) Process(ctx context.Context, pr chan pb.ProcessResult) {
	s.metricsProxies.Metrics.SyncerExitWithErrorCounter.Add(0)

	newCtx, cancel := context.WithCancel(ctx)
	defer cancel()

	// create new done chan
	// use lock of Syncer to avoid Close while Process
	s.Lock()
	if s.isClosed() {
		s.Unlock()
		return
	}
	s.Unlock()

	runFatalChan := make(chan *pb.ProcessError, s.cfg.WorkerCount+1)
	s.runFatalChan = runFatalChan
	var (
		errs   = make([]*pb.ProcessError, 0, 2)
		errsMu sync.Mutex
	)

	var wg sync.WaitGroup
	wg.Add(1)
	go func() {
		defer wg.Done()
		for {
			err, ok := <-runFatalChan
			if !ok {
				return
			}
			cancel() // cancel s.Run
			s.metricsProxies.Metrics.SyncerExitWithErrorCounter.Inc()
			errsMu.Lock()
			errs = append(errs, err)
			errsMu.Unlock()
		}
	}()

	wg.Add(1)
	go func() {
		defer wg.Done()
		<-newCtx.Done() // ctx or newCtx
	}()

	err := s.Run(newCtx)
	if err != nil {
		// returned error rather than sent to runFatalChan
		// cancel goroutines created in s.Run
		cancel()
	}
	close(runFatalChan) // Run returned, all potential fatal sent to s.runFatalChan
	wg.Wait()           // wait for receive all fatal from s.runFatalChan

	if err != nil {
		if utils.IsContextCanceledError(err) {
			s.tctx.L().Info("filter out error caused by user cancel", log.ShortError(err))
		} else {
			s.tctx.L().Debug("unit syncer quits with error", zap.Error(err))
			s.metricsProxies.Metrics.SyncerExitWithErrorCounter.Inc()
			errsMu.Lock()
			errs = append(errs, unit.NewProcessError(err))
			errsMu.Unlock()
		}
	}

	isCanceled := false
	select {
	case <-ctx.Done():
		isCanceled = true
	default:
	}

	pr <- pb.ProcessResult{
		IsCanceled: isCanceled,
		Errors:     errs,
	}
}

// getTableInfo returns a table info for sourceTable, it should not be modified by caller.
func (s *Syncer) getTableInfo(tctx *tcontext.Context, sourceTable, targetTable *filter.Table) (*model.TableInfo, error) {
	ti, err := s.schemaTracker.GetTableInfo(sourceTable)
	if err == nil {
		return ti, nil
	}
	if !schema.IsTableNotExists(err) {
		return nil, terror.ErrSchemaTrackerCannotGetTable.Delegate(err, sourceTable)
	}

	if err = s.schemaTracker.CreateSchemaIfNotExists(sourceTable.Schema); err != nil {
		return nil, terror.ErrSchemaTrackerCannotCreateSchema.Delegate(err, sourceTable.Schema)
	}

	// if the table does not exist (IsTableNotExists(err)), continue to fetch the table from downstream and create it.
	err = s.trackTableInfoFromDownstream(tctx, sourceTable, targetTable)
	if err != nil {
		return nil, err
	}

	ti, err = s.schemaTracker.GetTableInfo(sourceTable)
	if err != nil {
		return nil, terror.ErrSchemaTrackerCannotGetTable.Delegate(err, sourceTable)
	}
	return ti, nil
}

// trackTableInfoFromDownstream tries to track the table info from the downstream. It will not overwrite existing table.
func (s *Syncer) trackTableInfoFromDownstream(tctx *tcontext.Context, sourceTable, targetTable *filter.Table) error {
	// TODO: Switch to use the HTTP interface to retrieve the TableInfo directly if HTTP port is available
	// use parser for downstream.
	parser2, err := dbconn.GetParserForConn(tctx, s.ddlDBConn)
	if err != nil {
		return terror.ErrSchemaTrackerCannotParseDownstreamTable.Delegate(err, targetTable, sourceTable)
	}

	createSQL, err := dbconn.GetTableCreateSQL(tctx, s.ddlDBConn, targetTable.String())
	if err != nil {
		return terror.ErrSchemaTrackerCannotFetchDownstreamTable.Delegate(err, targetTable, sourceTable)
	}

	// rename the table back to original.
	var createNode ast.StmtNode
	createNode, err = parser2.ParseOneStmt(createSQL, "", "")
	if err != nil {
		return terror.ErrSchemaTrackerCannotParseDownstreamTable.Delegate(err, targetTable, sourceTable)
	}
	createStmt := createNode.(*ast.CreateTableStmt)
	createStmt.IfNotExists = true
	createStmt.Table.Schema = model.NewCIStr(sourceTable.Schema)
	createStmt.Table.Name = model.NewCIStr(sourceTable.Name)

	// schema tracker sets non-clustered index, so can't handle auto_random.
	for _, col := range createStmt.Cols {
		for i, opt := range col.Options {
			if opt.Tp == ast.ColumnOptionAutoRandom {
				// col.Options is unordered
				col.Options[i] = col.Options[len(col.Options)-1]
				col.Options = col.Options[:len(col.Options)-1]
				break
			}
		}
	}

	tctx.L().Debug("reverse-synchronized table schema",
		zap.Stringer("sourceTable", sourceTable),
		zap.Stringer("targetTable", targetTable),
		zap.String("sql", createSQL),
	)
	if err = s.schemaTracker.Exec(tctx.Ctx, sourceTable.Schema, createStmt); err != nil {
		return terror.ErrSchemaTrackerCannotCreateTable.Delegate(err, sourceTable)
	}

	return nil
}

var dmlMetric = map[sqlmodel.RowChangeType]string{
	sqlmodel.RowChangeInsert: "insert",
	sqlmodel.RowChangeUpdate: "update",
	sqlmodel.RowChangeDelete: "delete",
}

func (s *Syncer) updateJobMetrics(isFinished bool, queueBucket string, j *job) {
	tp := j.tp
	targetTable := j.targetTable
	count := 1
	if tp == ddl {
		count = len(j.ddls)
	}

	m := s.metricsProxies.AddedJobsTotal
	if isFinished {
		s.count.Add(int64(count))
		m = s.metricsProxies.FinishedJobsTotal
	}
	switch tp {
	case dml:
		m.WithLabelValues(dmlMetric[j.dml.Type()], s.cfg.Name, queueBucket, s.cfg.SourceID, s.cfg.WorkerName, targetTable.Schema, targetTable.Name).Add(float64(count))
	case ddl, flush, asyncFlush, conflict, compact:
		m.WithLabelValues(tp.String(), s.cfg.Name, queueBucket, s.cfg.SourceID, s.cfg.WorkerName, targetTable.Schema, targetTable.Name).Add(float64(count))
	case skip, xid:
		// ignore skip/xid jobs
	default:
		s.tctx.L().Warn("unknown job operation type", zap.Stringer("type", j.tp))
	}
}

func (s *Syncer) calcReplicationLag(headerTS int64) int64 {
	return time.Now().Unix() - s.tsOffset.Load() - headerTS
}

// updateReplicationJobTS store job TS, it is called after every batch dml job / one skip job / one ddl job is added and committed.
func (s *Syncer) updateReplicationJobTS(job *job, jobIdx int) {
	// when job is nil mean no job in this bucket, need do reset this bucket job ts to 0
	if job == nil {
		s.workerJobTSArray[jobIdx].Store(0)
	} else {
		s.workerJobTSArray[jobIdx].Store(int64(job.eventHeader.Timestamp))
	}
}

func (s *Syncer) updateReplicationLagMetric() {
	var lag int64
	var minTS int64

	for idx := range s.workerJobTSArray {
		if ts := s.workerJobTSArray[idx].Load(); ts != int64(0) {
			if minTS == int64(0) || ts < minTS {
				minTS = ts
			}
		}
	}
	if minTS != int64(0) {
		lag = s.calcReplicationLag(minTS)
	}

	s.metricsProxies.Metrics.ReplicationLagHistogram.Observe(float64(lag))
	s.metricsProxies.Metrics.ReplicationLagGauge.Set(float64(lag))
	s.secondsBehindMaster.Store(lag)

	failpoint.Inject("ShowLagInLog", func(v failpoint.Value) {
		minLag := v.(int)
		if int(lag) >= minLag {
			s.tctx.L().Info("ShowLagInLog", zap.Int64("lag", lag))
		}
	})

	// reset skip job TS in case of skip job TS is never updated
	if minTS == s.workerJobTSArray[skipJobIdx].Load() {
		s.workerJobTSArray[skipJobIdx].Store(0)
	}
}

func (s *Syncer) saveTablePoint(table *filter.Table, location binlog.Location) {
	ti, err := s.schemaTracker.GetTableInfo(table)
	if err != nil && table.Name != "" {
		// TODO: if we RENAME tb1 TO tb2, the tracker will remove TableInfo of tb1 but we still save the table
		// checkpoint for tb1. We can delete the table checkpoint in future.
		s.tctx.L().Warn("table info missing from schema tracker",
			zap.Stringer("table", table),
			zap.Stringer("location", location),
			zap.Error(err))
	}
	s.checkpoint.SaveTablePoint(table, location, ti)
}

// only used in tests.
var (
	lastLocationForTest              binlog.Location
	lastLocationNumForTest           int
	waitJobsDoneForTest              bool
	failExecuteSQLForTest            bool
	failOnceForTest                  atomic.Bool
	waitBeforeRunExitDurationForTest time.Duration
)

// TODO: move to syncer/job.go
// addJob adds one job to DML queue or DDL queue according to its type.
// Caller should prepare all needed jobs before calling this function, addJob should not generate any new jobs.
// There should not be a second way to send jobs to DML queue or DDL queue.
func (s *Syncer) addJob(job *job) {
	failpoint.Inject("countJobFromOneEvent", func() {
		if job.tp == dml {
			if job.currentLocation.Position.Compare(lastLocationForTest.Position) == 0 {
				lastLocationNumForTest++
			} else {
				lastLocationForTest = job.currentLocation
				lastLocationNumForTest = 1
			}
			// trigger a flush after see one job
			if lastLocationNumForTest == 1 {
				waitJobsDoneForTest = true
				s.tctx.L().Info("meet the first job of an event", zap.Any("binlog position", lastLocationForTest))
			}
			// mock a execution error after see two jobs.
			if lastLocationNumForTest == 2 {
				failExecuteSQLForTest = true
				s.tctx.L().Info("meet the second job of an event", zap.Any("binlog position", lastLocationForTest))
			}
		}
	})
	failpoint.Inject("countJobFromOneGTID", func() {
		if job.tp == dml {
			if binlog.CompareLocation(job.currentLocation, lastLocationForTest, true) == 0 {
				lastLocationNumForTest++
			} else {
				lastLocationForTest = job.currentLocation
				lastLocationNumForTest = 1
			}
			// trigger a flush after see one job
			if lastLocationNumForTest == 1 {
				waitJobsDoneForTest = true
				s.tctx.L().Info("meet the first job of a GTID", zap.Any("binlog position", lastLocationForTest))
			}
			// mock a execution error after see two jobs.
			if lastLocationNumForTest == 2 {
				failExecuteSQLForTest = true
				s.tctx.L().Info("meet the second job of a GTID", zap.Any("binlog position", lastLocationForTest))
			}
		}
	})

	// avoid job.type data race with compactor.run()
	// simply copy the opType for performance, though copy a new job in compactor is better
	tp := job.tp
	switch tp {
	case flush:
		s.jobWg.Add(1)
		s.dmlJobCh <- job
	case asyncFlush:
		s.jobWg.Add(1)
		s.dmlJobCh <- job
	case ddl:
		s.updateJobMetrics(false, adminQueueName, job)
		s.jobWg.Add(1)
		startTime := time.Now()
		s.ddlJobCh <- job
		s.metricsProxies.AddJobDurationHistogram.WithLabelValues("ddl", s.cfg.Name, adminQueueName, s.cfg.SourceID).Observe(time.Since(startTime).Seconds())
	case dml:
		failpoint.Inject("SkipDML", func(val failpoint.Value) {
			// first col should be an int and primary key, every row with pk <= val will be skipped
			skippedIDUpperBound := val.(int)
			firstColVal, _ := strconv.Atoi(fmt.Sprintf("%v", job.dml.RowValues()[0]))
			if firstColVal <= skippedIDUpperBound {
				failpoint.Goto("skip_dml")
			}
		})
		s.dmlJobCh <- job
		failpoint.Label("skip_dml")
		failpoint.Inject("checkCheckpointInMiddleOfTransaction", func() {
			s.tctx.L().Info("receive dml job", zap.Any("dml job", job))
			time.Sleep(500 * time.Millisecond)
		})
	case gc:
		s.dmlJobCh <- job
	default:
		s.tctx.L().DPanic("unhandled job type", zap.Stringer("job", job))
	}
}

// flushIfOutdated checks whether syncer should flush now because last flushing is outdated.
func (s *Syncer) flushIfOutdated() error {
	if !s.checkpoint.LastFlushOutdated() {
		return nil
	}

	if s.cfg.Experimental.AsyncCheckpointFlush {
		jobSeq := s.getFlushSeq()
		s.tctx.L().Info("Start to async flush current checkpoint to downstream based on flush interval", zap.Int64("job sequence", jobSeq))
		j := newAsyncFlushJob(s.cfg.WorkerCount, jobSeq)
		s.addJob(j)
		s.flushCheckPointsAsync(j)
		return nil
	}
	return s.flushJobs()
}

// TODO: move to syncer/job.go
// handleJob will do many actions based on job type.
func (s *Syncer) handleJob(job *job) (added2Queue bool, err error) {
	skipCheckFlush := false
	defer func() {
		if !skipCheckFlush && err == nil {
			err = s.flushIfOutdated()
		}
	}()

	// 1. handle jobs that not needed to be sent to queue

	s.waitTransactionLock.Lock()
	defer s.waitTransactionLock.Unlock()

	failpoint.Inject("checkCheckpointInMiddleOfTransaction", func() {
		if waitXIDStatus(s.waitXIDJob.Load()) == waiting {
			s.tctx.L().Info("not receive xid job yet", zap.Any("next job", job))
		}
	})

	if waitXIDStatus(s.waitXIDJob.Load()) == waitComplete && job.tp != flush {
		s.tctx.L().Info("All jobs is completed before syncer close, the coming job will be reject", zap.Any("job", job))
		return
	}

	switch job.tp {
	case xid:
		s.waitXIDJob.CAS(int64(waiting), int64(waitComplete))
		s.saveGlobalPoint(job.location)
		s.isTransactionEnd = true
		return
	case skip:
		s.updateReplicationJobTS(job, skipJobIdx)
		return
	}

	// 2. send the job to queue

	s.addJob(job)
	added2Queue = true

	// 3. after job is sent to queue

	switch job.tp {
	case dml:
		// DMl events will generate many jobs and only caller knows all jobs has been sent, so many logics are done by
		// caller
		s.isTransactionEnd = false
		skipCheckFlush = true
		return
	case ddl:
		s.jobWg.Wait()

		// skip rest logic when downstream error
		if s.execError.Load() != nil {
			// nolint:nilerr
			return
		}
		s.updateReplicationJobTS(nil, ddlJobIdx) // clear ddl job ts because this ddl is already done.
		failpoint.Inject("ExitAfterDDLBeforeFlush", func() {
			s.tctx.L().Warn("exit triggered", zap.String("failpoint", "ExitAfterDDLBeforeFlush"))
			utils.OsExit(1)
		})
		// interrupted after executed DDL and before save checkpoint.
		failpoint.Inject("FlushCheckpointStage", func(val failpoint.Value) {
			err = handleFlushCheckpointStage(3, val.(int), "before save checkpoint")
			if err != nil {
				failpoint.Return()
			}
		})
		// save global checkpoint for DDL
		s.saveGlobalPoint(job.location)
		for sourceSchema, tbs := range job.sourceTbls {
			if len(sourceSchema) == 0 {
				continue
			}
			for _, sourceTable := range tbs {
				s.saveTablePoint(sourceTable, job.location)
			}
		}
		// reset sharding group after checkpoint saved
		s.resetShardingGroup(job.targetTable)

		// interrupted after save checkpoint and before flush checkpoint.
		failpoint.Inject("FlushCheckpointStage", func(val failpoint.Value) {
			err = handleFlushCheckpointStage(4, val.(int), "before flush checkpoint")
			if err != nil {
				failpoint.Return()
			}
		})
		skipCheckFlush = true
		err = s.flushCheckPoints()
		return
	case flush:
		s.jobWg.Wait()
		skipCheckFlush = true
		err = s.flushCheckPoints()
		return
	case asyncFlush:
		skipCheckFlush = true
	}
	// nolint:nakedret
	return
}

func (s *Syncer) saveGlobalPoint(globalLocation binlog.Location) {
	if s.cfg.ShardMode == config.ShardPessimistic {
		globalLocation = s.sgk.AdjustGlobalLocation(globalLocation)
	} else if s.cfg.ShardMode == config.ShardOptimistic {
		globalLocation = s.osgk.AdjustGlobalLocation(globalLocation)
	}
	s.checkpoint.SaveGlobalPoint(globalLocation)
}

func (s *Syncer) resetShardingGroup(table *filter.Table) {
	if s.cfg.ShardMode == config.ShardPessimistic {
		// for DDL sharding group, reset group after checkpoint saved
		group := s.sgk.Group(table)
		if group != nil {
			group.Reset()
		}
	}
}

// flushCheckPoints synchronously flushes previous saved checkpoint in memory to persistent storage, like TiDB
// we flush checkpoints in four cases:
//  1. DDL executed
//  2. pausing / stopping the sync (driven by `s.flushJobs`)
//  3. IsFreshTask return true
//  4. Heartbeat event received
//
// but when error occurred, we can not flush checkpoint, otherwise data may lost
// and except rejecting to flush the checkpoint, we also need to rollback the checkpoint saved before
// this should be handled when `s.Run` returned
//
// we may need to refactor the concurrency model to make the work-flow more clear later.
func (s *Syncer) flushCheckPoints() error {
	err := s.execError.Load()
	// TODO: for now, if any error occurred (including user canceled), checkpoint won't be updated. But if we have put
	// optimistic shard info, DM-master may resolved the optimistic lock and let other worker execute DDL. So after this
	// worker resume, it can not execute the DML/DDL in old binlog because of downstream table structure mismatching.
	// We should find a way to (compensating) implement a transaction containing interaction with both etcd and SQL.
	if err != nil && (terror.ErrDBExecuteFailed.Equal(err) || terror.ErrDBUnExpect.Equal(err)) {
		s.tctx.L().Warn("error detected when executing SQL job, skip sync flush checkpoints",
			zap.Stringer("checkpoint", s.checkpoint),
			zap.Error(err))
		return nil
	}

	snapshotInfo, exceptTables, shardMetaSQLs, shardMetaArgs := s.createCheckpointSnapshot(true)

	if snapshotInfo == nil {
		s.tctx.L().Debug("checkpoint has no change, skip sync flush checkpoint")
		return nil
	}

	syncFlushErrCh := make(chan error, 1)

	task := &checkpointFlushTask{
		snapshotInfo:   snapshotInfo,
		exceptTables:   exceptTables,
		shardMetaSQLs:  shardMetaSQLs,
		shardMetaArgs:  shardMetaArgs,
		asyncflushJob:  nil,
		syncFlushErrCh: syncFlushErrCh,
	}
	s.checkpointFlushWorker.Add(task)

	return <-syncFlushErrCh
}

// flushCheckPointsAsync asynchronous flushes checkpoint.
func (s *Syncer) flushCheckPointsAsync(asyncFlushJob *job) {
	err := s.execError.Load()
	// TODO: for now, if any error occurred (including user canceled), checkpoint won't be updated. But if we have put
	// optimistic shard info, DM-master may resolved the optimistic lock and let other worker execute DDL. So after this
	// worker resume, it can not execute the DML/DDL in old binlog because of downstream table structure mismatching.
	// We should find a way to (compensating) implement a transaction containing interaction with both etcd and SQL.
	if err != nil && (terror.ErrDBExecuteFailed.Equal(err) || terror.ErrDBUnExpect.Equal(err)) {
		s.tctx.L().Warn("error detected when executing SQL job, skip async flush checkpoints",
			zap.Stringer("checkpoint", s.checkpoint),
			zap.Error(err))
		return
	}

	snapshotInfo, exceptTables, shardMetaSQLs, shardMetaArgs := s.createCheckpointSnapshot(false)

	if snapshotInfo == nil {
		s.tctx.L().Debug("checkpoint has no change, skip async flush checkpoint", zap.Int64("job seq", asyncFlushJob.flushSeq))
		return
	}

	task := &checkpointFlushTask{
		snapshotInfo:   snapshotInfo,
		exceptTables:   exceptTables,
		shardMetaSQLs:  shardMetaSQLs,
		shardMetaArgs:  shardMetaArgs,
		asyncflushJob:  asyncFlushJob,
		syncFlushErrCh: nil,
	}
	s.checkpointFlushWorker.Add(task)
}

func (s *Syncer) createCheckpointSnapshot(isSyncFlush bool) (*SnapshotInfo, []*filter.Table, []string, [][]interface{}) {
	snapshotInfo := s.checkpoint.Snapshot(isSyncFlush)
	if snapshotInfo == nil {
		return nil, nil, nil, nil
	}

	var (
		exceptTableIDs map[string]bool
		exceptTables   []*filter.Table
		shardMetaSQLs  []string
		shardMetaArgs  [][]interface{}
	)
	if s.cfg.ShardMode == config.ShardPessimistic {
		// flush all checkpoints except tables which are unresolved for sharding DDL for the pessimistic mode.
		// NOTE: for the optimistic mode, because we don't handle conflicts automatically (or no re-direct supported),
		// so we can simply flush checkpoint for all tables now, and after re-direct supported this should be updated.
		exceptTableIDs, exceptTables = s.sgk.UnresolvedTables()
		s.tctx.L().Info("flush checkpoints except for these tables", zap.Reflect("tables", exceptTables))

		shardMetaSQLs, shardMetaArgs = s.sgk.PrepareFlushSQLs(exceptTableIDs)
		s.tctx.L().Info("prepare flush sqls", zap.Strings("shard meta sqls", shardMetaSQLs), zap.Reflect("shard meta arguments", shardMetaArgs))
	}

	return snapshotInfo, exceptTables, shardMetaSQLs, shardMetaArgs
}

func (s *Syncer) afterFlushCheckpoint(task *checkpointFlushTask) error {
	// add a gc job to let causality module gc outdated kvs.
	if task.asyncflushJob != nil {
		s.tctx.L().Info("after async flushed checkpoint, gc stale causality keys", zap.Int64("flush job seq", task.asyncflushJob.flushSeq))
		s.addJob(newGCJob(task.asyncflushJob.flushSeq))
	} else {
		s.tctx.L().Info("after sync flushed checkpoint, gc all causality keys")
		s.addJob(newGCJob(math.MaxInt64))
	}

	// update current active relay log after checkpoint flushed
	err := s.updateActiveRelayLog(task.snapshotInfo.globalPos.Position)
	if err != nil {
		return err
	}

	now := time.Now()
	if !s.lastCheckpointFlushedTime.IsZero() {
		duration := now.Sub(s.lastCheckpointFlushedTime).Seconds()
		s.metricsProxies.Metrics.FlushCheckPointsTimeInterval.Observe(duration)
	}
	s.lastCheckpointFlushedTime = now

	s.logAndClearFilteredStatistics()

	if s.cliArgs != nil && s.cliArgs.StartTime != "" && s.cli != nil {
		clone := *s.cliArgs
		clone.StartTime = ""
		err2 := ha.PutTaskCliArgs(s.cli, s.cfg.Name, []string{s.cfg.SourceID}, clone)
		if err2 != nil {
			s.tctx.L().Error("failed to clean start-time in task cli args", zap.Error(err2))
		} else {
			s.Lock()
			s.cliArgs.StartTime = ""
			s.Unlock()
		}
	}
	return nil
}

func (s *Syncer) logAndClearFilteredStatistics() {
	filteredInsert := s.filteredInsert.Swap(0)
	filteredUpdate := s.filteredUpdate.Swap(0)
	filteredDelete := s.filteredDelete.Swap(0)
	if filteredInsert > 0 || filteredUpdate > 0 || filteredDelete > 0 {
		s.tctx.L().Info("after last flushing checkpoint, DM has ignored row changes by expression filter",
			zap.Int64("number of filtered insert", filteredInsert),
			zap.Int64("number of filtered update", filteredUpdate),
			zap.Int64("number of filtered delete", filteredDelete))
	}
}

// DDL synced one by one, so we only need to process one DDL at a time.
func (s *Syncer) syncDDL(queueBucket string, db *dbconn.DBConn, ddlJobChan chan *job) {
	defer s.runWg.Done()

	var err error
	for {
		ddlJob, ok := <-ddlJobChan
		if !ok {
			return
		}

		// set timezone
		if ddlJob.timezone != "" {
			s.timezoneLastTime = ddlJob.timezone
			setTimezoneSQL := fmt.Sprintf("SET SESSION TIME_ZONE = '%s'", ddlJob.timezone)
			ddlJob.ddls = append([]string{setTimezoneSQL}, ddlJob.ddls...)
			setTimezoneSQLDefault := "SET SESSION TIME_ZONE = DEFAULT"
			ddlJob.ddls = append(ddlJob.ddls, setTimezoneSQLDefault)
		} else if s.timezoneLastTime != "" {
			// use last time's time zone
			setTimezoneSQL := fmt.Sprintf("SET SESSION TIME_ZONE = '%s'", s.timezoneLastTime)
			ddlJob.ddls = append([]string{setTimezoneSQL}, ddlJob.ddls...)
			setTimezoneSQLDefault := "SET SESSION TIME_ZONE = DEFAULT"
			ddlJob.ddls = append(ddlJob.ddls, setTimezoneSQLDefault)
		}
		// set timestamp
		setTimestampSQL := fmt.Sprintf("SET TIMESTAMP = %d", ddlJob.timestamp)
		ddlJob.ddls = append([]string{setTimestampSQL}, ddlJob.ddls...)
		setTimestampSQLDefault := "SET TIMESTAMP = DEFAULT"
		ddlJob.ddls = append(ddlJob.ddls, setTimestampSQLDefault)

		// add this ddl ts beacause we start to exec this ddl.
		s.updateReplicationJobTS(ddlJob, ddlJobIdx)

		failpoint.Inject("BlockDDLJob", func(v failpoint.Value) {
			t := v.(int) // sleep time
			s.tctx.L().Info("BlockDDLJob", zap.Any("job", ddlJob), zap.Int("sleep time", t))
			time.Sleep(time.Second * time.Duration(t))
		})

		var (
			ignore           = false
			shardPessimistOp *pessimism.Operation
		)
		switch s.cfg.ShardMode {
		case config.ShardPessimistic:
			shardPessimistOp = s.pessimist.PendingOperation()
			if shardPessimistOp != nil && !shardPessimistOp.Exec {
				ignore = true
				s.tctx.L().Info("ignore shard DDLs in pessimistic shard mode", zap.Strings("ddls", ddlJob.ddls))
			}
		case config.ShardOptimistic:
			if len(ddlJob.ddls) == 0 {
				ignore = true
				s.tctx.L().Info("ignore shard DDLs in optimistic mode", zap.Stringer("info", s.optimist.PendingInfo()))
			}
		}

		failpoint.Inject("ExecDDLError", func() {
			s.tctx.L().Warn("execute ddl error", zap.Strings("DDL", ddlJob.ddls), zap.String("failpoint", "ExecDDLError"))
			err = terror.ErrDBUnExpect.Delegate(errors.Errorf("execute ddl %v error", ddlJob.ddls))
			failpoint.Goto("bypass")
		})

		if !ignore {
			var affected int
			affected, err = db.ExecuteSQLWithIgnore(s.syncCtx, s.metricsProxies, errorutil.IsIgnorableMySQLDDLError, ddlJob.ddls)
			if err != nil {
				err = s.handleSpecialDDLError(s.syncCtx, err, ddlJob.ddls, affected, db)
				err = terror.WithScope(err, terror.ScopeDownstream)
			}
		}
		failpoint.Label("bypass")
		failpoint.Inject("SafeModeExit", func(val failpoint.Value) {
			if intVal, ok := val.(int); ok && (intVal == 2 || intVal == 3) {
				s.tctx.L().Warn("mock safe mode error", zap.Strings("DDL", ddlJob.ddls), zap.String("failpoint", "SafeModeExit"))
				if intVal == 2 {
					err = terror.ErrWorkerDDLLockInfoNotFound.Generatef("DDL info not found")
				} else {
					err = terror.ErrDBExecuteFailed.Delegate(errors.Errorf("execute ddl %v error", ddlJob.ddls))
				}
			}
		})
		// If downstream has error (which may cause by tracker is more compatible than downstream), we should stop handling
		// this job, set `s.execError` to let caller of `addJob` discover error
		if err != nil {
			s.execError.Store(err)
			if !utils.IsContextCanceledError(err) {
				err = s.handleEventError(err, ddlJob.startLocation, ddlJob.currentLocation, true, ddlJob.originSQL)
				s.runFatalChan <- unit.NewProcessError(err)
			}
			s.jobWg.Done()
			continue
		}

		switch s.cfg.ShardMode {
		case config.ShardPessimistic:
			// for sharding DDL syncing, send result back
			shardInfo := s.pessimist.PendingInfo()
			switch {
			case shardInfo == nil:
				// no need to do the shard DDL handle for `CREATE DATABASE/TABLE` now.
				s.tctx.L().Warn("skip shard DDL handle in pessimistic shard mode", zap.Strings("ddl", ddlJob.ddls))
			case shardPessimistOp == nil:
				err = terror.ErrWorkerDDLLockOpNotFound.Generate(shardInfo)
			default:
				err = s.pessimist.DoneOperationDeleteInfo(*shardPessimistOp, *shardInfo)
			}
		case config.ShardOptimistic:
			shardInfo := s.optimist.PendingInfo()
			switch {
			case shardInfo == nil:
				// no need to do the shard DDL handle for `DROP DATABASE/TABLE` now.
				// but for `CREATE DATABASE` and `ALTER DATABASE` we execute it to the downstream directly without `shardInfo`.
				if ignore { // actually ignored.
					s.tctx.L().Warn("skip shard DDL handle in optimistic shard mode", zap.Strings("ddl", ddlJob.ddls))
				}
			case s.optimist.PendingOperation() == nil:
				err = terror.ErrWorkerDDLLockOpNotFound.Generate(shardInfo)
			default:
				err = s.optimist.DoneOperation(*(s.optimist.PendingOperation()))
			}
		}
		if err != nil {
			if s.execError.Load() == nil {
				s.execError.Store(err)
			}
			if !utils.IsContextCanceledError(err) {
				err = s.handleEventError(err, ddlJob.startLocation, ddlJob.currentLocation, true, ddlJob.originSQL)
				s.runFatalChan <- unit.NewProcessError(err)
			}
			s.jobWg.Done()
			continue
		}
		s.jobWg.Done()
		s.updateJobMetrics(true, queueBucket, ddlJob)
	}
}

func (s *Syncer) successFunc(queueID int, statementsCnt int, jobs []*job) {
	queueBucket := queueBucketName(queueID)
	if len(jobs) > 0 {
		// NOTE: we can use the first job of job queue to calculate lag because when this job committed,
		// every event before this job's event in this queue has already commit.
		// and we can use this job to maintain the oldest binlog event ts among all workers.
		j := jobs[0]
		switch j.tp {
		case ddl:
			s.metricsProxies.BinlogEventCost.WithLabelValues(metrics.BinlogEventCostStageDDLExec, s.cfg.Name, s.cfg.WorkerName, s.cfg.SourceID).Observe(time.Since(j.jobAddTime).Seconds())
		case dml:
			s.metricsProxies.BinlogEventCost.WithLabelValues(metrics.BinlogEventCostStageDMLExec, s.cfg.Name, s.cfg.WorkerName, s.cfg.SourceID).Observe(time.Since(j.jobAddTime).Seconds())
			// metric only increases by 1 because dm batches sql jobs in a single transaction.
			s.metricsProxies.Metrics.FinishedTransactionTotal.Inc()
		}
	}

	for _, sqlJob := range jobs {
		s.updateJobMetrics(true, queueBucket, sqlJob)
	}
	s.updateReplicationJobTS(nil, dmlWorkerJobIdx(queueID))
	s.metricsProxies.ReplicationTransactionBatch.WithLabelValues(s.cfg.WorkerName, s.cfg.Name, s.cfg.SourceID, queueBucket, "statements").Observe(float64(statementsCnt))
	s.metricsProxies.ReplicationTransactionBatch.WithLabelValues(s.cfg.WorkerName, s.cfg.Name, s.cfg.SourceID, queueBucket, "rows").Observe(float64(len(jobs)))
}

func (s *Syncer) fatalFunc(job *job, err error) {
	s.execError.Store(err)
	if !utils.IsContextCanceledError(err) {
		err = s.handleEventError(err, job.startLocation, job.currentLocation, false, "")
		s.runFatalChan <- unit.NewProcessError(err)
	}
}

// DML synced with causality.
func (s *Syncer) syncDML() {
	defer s.runWg.Done()

	dmlJobCh := s.dmlJobCh
	if s.cfg.Compact {
		dmlJobCh = compactorWrap(dmlJobCh, s)
	}
	causalityCh := causalityWrap(dmlJobCh, s)
	flushCh := dmlWorkerWrap(causalityCh, s)

	for range flushCh {
		s.jobWg.Done()
	}
}

func (s *Syncer) waitBeforeRunExit(ctx context.Context) {
	defer s.runWg.Done()
	failpoint.Inject("checkCheckpointInMiddleOfTransaction", func() {
		s.tctx.L().Info("incr maxPauseOrStopWaitTime time ")
		defaultMaxPauseOrStopWaitTime = time.Minute * 10
	})
	select {
	case <-ctx.Done(): // hijack the root context from s.Run to wait for the transaction to end.
		s.tctx.L().Info("received subtask's done, try graceful stop")
		needToExitTime := time.Now()
		s.waitTransactionLock.Lock()

		failpoint.Inject("checkWaitDuration", func(_ failpoint.Value) {
			s.isTransactionEnd = false
		})
		if s.isTransactionEnd {
			s.waitXIDJob.Store(int64(waitComplete))
			s.waitTransactionLock.Unlock()
			s.tctx.L().Info("the last job is transaction end, done directly")
			s.runCancel()
			return
		}
		s.waitXIDJob.Store(int64(waiting))
		s.waitTransactionLock.Unlock()
		s.refreshCliArgs()

		waitDuration := defaultMaxPauseOrStopWaitTime
		if s.cliArgs != nil && s.cliArgs.WaitTimeOnStop != "" {
			waitDuration, _ = time.ParseDuration(s.cliArgs.WaitTimeOnStop)
		}
		prepareForWaitTime := time.Since(needToExitTime)
		failpoint.Inject("recordAndIgnorePrepareTime", func() {
			prepareForWaitTime = time.Duration(0)
		})
		waitDuration -= prepareForWaitTime
		failpoint.Inject("recordAndIgnorePrepareTime", func() {
			waitBeforeRunExitDurationForTest = waitDuration
		})
		if waitDuration.Seconds() <= 0 {
			s.tctx.L().Info("wait transaction end timeout, exit now")
			s.runCancel()
			return
		}
		failpoint.Inject("checkWaitDuration", func(val failpoint.Value) {
			if testDuration, testError := time.ParseDuration(val.(string)); testError == nil {
				if testDuration.Seconds() == waitDuration.Seconds() {
					panic("success check wait_time_on_stop !!!")
				} else {
					s.tctx.L().Error("checkWaitDuration fail", zap.Duration("testDuration", testDuration), zap.Duration("waitDuration", waitDuration))
				}
			} else {
				s.tctx.L().Error("checkWaitDuration error", zap.Error(testError))
			}
		})

		select {
		case <-s.runCtx.Ctx.Done():
			s.tctx.L().Info("syncer run exit so runCtx done")
		case <-time.After(waitDuration):
			s.tctx.L().Info("wait transaction end timeout, exit now")
			s.runCancel()
		}
	case <-s.runCtx.Ctx.Done(): // when no graceful stop, run ctx will canceled first.
		s.tctx.L().Info("received ungraceful exit ctx, exit now")
	}
}

func (s *Syncer) updateTSOffsetCronJob(ctx context.Context) {
	defer s.runWg.Done()
	// temporarily hard code there. if this Proxies works well add this to config file.
	ticker := time.NewTicker(time.Minute * 10)
	defer ticker.Stop()
	for {
		select {
		case <-ticker.C:
			if utErr := s.updateTSOffset(ctx); utErr != nil {
				s.tctx.L().Error("get server unix ts err", zap.Error(utErr))
			}
		case <-ctx.Done():
			return
		}
	}
}

func (s *Syncer) updateLagCronJob(ctx context.Context) {
	defer s.runWg.Done()
	// temporarily hard code there. if this Proxies works well add this to config file.
	ticker := time.NewTicker(time.Millisecond * 100)
	defer ticker.Stop()
	for {
		select {
		case <-ticker.C:
			s.updateReplicationLagMetric()
		case <-ctx.Done():
			return
		}
	}
}

func (s *Syncer) updateTSOffset(ctx context.Context) error {
	t1 := time.Now()
	ts, tsErr := s.fromDB.GetServerUnixTS(ctx)
	rtt := time.Since(t1).Seconds()
	if tsErr == nil {
		s.tsOffset.Store(time.Now().Unix() - ts - int64(rtt/2))
	}
	return tsErr
}

// Run starts running for sync, we should guarantee it can rerun when paused.
func (s *Syncer) Run(ctx context.Context) (err error) {
	runCtx, runCancel := context.WithCancel(context.Background())
	s.runCtx, s.runCancel = tcontext.NewContext(runCtx, s.tctx.L()), runCancel
	syncCtx, syncCancel := context.WithCancel(context.Background())
	s.syncCtx, s.syncCancel = tcontext.NewContext(syncCtx, s.tctx.L()), syncCancel
	defer func() {
		s.runCancel()
		s.closeJobChans()
		s.checkpointFlushWorker.Close()
		s.runWg.Wait()
		// s.syncCancel won't be called when normal exit, this call just to follow the best practice of use context.
		s.syncCancel()
	}()

	// we should start this goroutine as soon as possible, because it's the only goroutine that cancel syncer.Run
	s.runWg.Add(1)
	go func() {
		s.waitBeforeRunExit(ctx)
	}()

	// before sync run, we get the ts offset from upstream first
	if utErr := s.updateTSOffset(ctx); utErr != nil {
		return utErr
	}

	// some initialization that can't be put in Syncer.Init
	fresh, err := s.IsFreshTask(s.runCtx.Ctx)
	if err != nil {
		return err
	}

	// task command line arguments have the highest priority
	skipLoadMeta := false
	s.refreshCliArgs()
	if s.cliArgs != nil && s.cliArgs.StartTime != "" {
		err = s.setGlobalPointByTime(s.runCtx, s.cliArgs.StartTime)
		if terror.ErrConfigStartTimeTooLate.Equal(err) {
			return err
		}
		skipLoadMeta = err == nil
	}

	// some initialization that can't be put in Syncer.Init
	if fresh && !skipLoadMeta {
		// for fresh task, we try to load checkpoints from meta (file or config item)
		err = s.checkpoint.LoadMeta(runCtx)
		if err != nil {
			return err
		}
	}

	var (
		flushCheckpoint bool
		delLoadTask     bool
		cleanDumpFile   = s.cfg.CleanDumpFile
		freshAndAllMode bool
	)
	flushCheckpoint, err = s.adjustGlobalPointGTID(s.runCtx)
	if err != nil {
		return err
	}
	if fresh && s.cfg.Mode == config.ModeAll {
		delLoadTask = true
		flushCheckpoint = true
		freshAndAllMode = true
	}

	if s.cfg.Mode == config.ModeIncrement || !fresh {
		cleanDumpFile = false
	}

	s.runWg.Add(1)
	go s.syncDML()
	s.runWg.Add(1)
	go func() {
		defer s.runWg.Done()
		// also need to use a different ctx. checkpointFlushWorker worker will be closed in the first defer
		s.checkpointFlushWorker.Run(s.tctx)
	}()
	s.runWg.Add(1)
	go s.syncDDL(adminQueueName, s.ddlDBConn, s.ddlJobCh)
	s.runWg.Add(1)
	go s.updateLagCronJob(s.runCtx.Ctx)
	s.runWg.Add(1)
	go s.updateTSOffsetCronJob(s.runCtx.Ctx)

	// some prepare work before the binlog event loop:
	// 1. first we flush checkpoint as needed, so in next resume we won't go to Load unit.
	// 2. then since we are confident that Load unit is done we can delete the load task etcd KV.
	//    TODO: we can't handle panic between 1. and 2., or fail to delete the load task etcd KV.
	// 3. then we initiate schema tracker
	// 4. - when it's a fresh task, load the table structure from dump files into schema tracker.
	//      if it's also a optimistic sharding task, also load the table structure into checkpoints because shard tables
	//      may not have same table structure so we can't fetch the downstream table structure for them lazily.
	//    - when it's a resumed task, load the table structure from checkpoints into schema tracker.
	//    TODO: we can't handle failure between 1. and 4. After 1. it's not a fresh task.
	// 5. finally clean the dump files

	if flushCheckpoint {
		if err = s.flushCheckPoints(); err != nil {
			s.tctx.L().Warn("fail to flush checkpoints when starting task", zap.Error(err))
			return err
		}
	}
	if delLoadTask {
		if err = s.delLoadTask(); err != nil {
			s.tctx.L().Error("error when del load task in etcd", zap.Error(err))
		}
	}

	if s.schemaTracker == nil {
		// some test will set their own schemaTracker and skip the syncer.Init
		s.schemaTracker = schema.NewTracker()
	}
	// prevent creating new Tracker on `Run` in order to avoid
	// two different Trackers are invoked in the validator and the syncer.
	err = s.schemaTracker.Init(ctx, s.cfg.Name, int(s.SourceTableNamesFlavor), s.downstreamTrackConn, s.tctx.L())
	if err != nil {
		return terror.ErrSchemaTrackerInit.Delegate(err)
	}

	if freshAndAllMode {
		err = s.loadTableStructureFromDump(ctx)
		if err != nil {
			s.tctx.L().Warn("error happened when load table structure from dump files", zap.Error(err))
			cleanDumpFile = false
		}
		if s.cfg.ShardMode == config.ShardOptimistic {
			s.flushOptimisticTableInfos(s.runCtx)
		}
	} else {
		err = s.checkpoint.LoadIntoSchemaTracker(ctx, s.schemaTracker)
		if err != nil {
			return err
		}
	}

	if cleanDumpFile {
		s.tctx.L().Info("try to remove all dump files")
		if err = storage.RemoveAll(ctx, s.cfg.Dir, nil); err != nil {
			s.tctx.L().Warn("error when remove loaded dump folder", zap.String("data folder", s.cfg.Dir), zap.Error(err))
		}
	}

	failpoint.Inject("AdjustGTIDExit", func() {
		s.tctx.L().Warn("exit triggered", zap.String("failpoint", "AdjustGTIDExit"))
		s.streamerController.Close()
		utils.OsExit(1)
	})

	var (
		endLocation        = s.checkpoint.GlobalPoint() // also init to global checkpoint
		lastTxnEndLocation = s.checkpoint.GlobalPoint()

		currentGTID string
	)
	s.tctx.L().Info("replicate binlog from checkpoint", zap.Stringer("checkpoint", lastTxnEndLocation))

	if s.streamerController.IsClosed() {
		err = s.streamerController.Start(s.runCtx, lastTxnEndLocation)
		if err != nil {
			return terror.Annotate(err, "fail to restart streamer controller")
		}
	}
	// syncing progress with sharding DDL group
	// 1. use the global streamer to sync regular binlog events
	// 2. sharding DDL synced for some sharding groups
	//    * record first pos, last pos, target schema, target table as re-sync info
	// 3. use the re-sync info recorded in step.2 to create a new streamer
	// 4. use the new streamer re-syncing for this sharding group
	// 5. in sharding group's re-syncing
	//    * ignore other tables' binlog events
	//    * compare last pos with current binlog's pos to determine whether re-sync completed
	// 6. use the global streamer to continue the syncing
	var (
		shardingReSyncCh        = make(chan *ShardingReSync, 10)
		shardingReSync          *ShardingReSync
		savedGlobalLastLocation binlog.Location
		traceSource             = fmt.Sprintf("%s.syncer.%s", s.cfg.SourceID, s.cfg.Name)
		lastEvent               *replication.BinlogEvent
	)

	// this is second defer func in syncer.Run so in this time checkpointFlushWorker are still running
	defer func() {
		if err1 := recover(); err1 != nil {
			failpoint.Inject("ExitAfterSaveOnlineDDL", func() {
				s.tctx.L().Info("force panic")
				panic("ExitAfterSaveOnlineDDL")
			})
			s.tctx.L().Error("panic log", zap.Reflect("error message", err1), zap.Stack("stack"))
			err = terror.ErrSyncerUnitPanic.Generate(err1)
		}

		var (
			err2            error
			exitSafeModeLoc = endLocation
		)
		saveExitSafeModeLoc := func(loc binlog.Location) {
			if binlog.CompareLocation(loc, exitSafeModeLoc, s.cfg.EnableGTID) > 0 {
				exitSafeModeLoc = loc
			}
		}
		saveExitSafeModeLoc(savedGlobalLastLocation)
		if s.cfg.ShardMode == config.ShardOptimistic {
			if shardingReSync != nil {
				saveExitSafeModeLoc(shardingReSync.latestLocation)
			}
			for _, latestLoc := range s.osgk.getShardingResyncs() {
				saveExitSafeModeLoc(latestLoc)
			}
		}
		s.checkpoint.SaveSafeModeExitPoint(&exitSafeModeLoc)

		// flush all jobs before exit
		if err2 = s.flushJobs(); err2 != nil {
			s.tctx.L().Warn("failed to flush jobs when exit task", zap.Error(err2))
		}

		// if any execute error, flush safemode exit point
		if err2 = s.execError.Load(); err2 != nil && (terror.ErrDBExecuteFailed.Equal(err2) || terror.ErrDBUnExpect.Equal(err2)) {
			if err2 = s.checkpoint.FlushSafeModeExitPoint(s.tctx); err2 != nil {
				s.tctx.L().Warn("failed to flush safe mode checkpoints when exit task", zap.Error(err2))
			}
		}
	}()

	now := time.Now()
	s.start.Store(now)
	s.lastTime.Store(now)

	s.initInitExecutedLoc()
	s.running.Store(true)
	defer s.running.Store(false)

	// safeMode makes syncer reentrant.
	// we make each operator reentrant to make syncer reentrant.
	// `replace` and `delete` are naturally reentrant.
	// use `delete`+`replace` to represent `update` can make `update`  reentrant.
	// but there are no ways to make `update` idempotent,
	// if we start syncer at an early position, database must bear a period of inconsistent state,
	// it's eventual consistency.
	s.enableSafeModeInitializationPhase(s.runCtx)

	closeShardingResync := func() error {
		if shardingReSync == nil {
			return nil
		}

		var (
			err2         error
			nextLocation = savedGlobalLastLocation
		)

		// if remaining DDLs in sequence, redirect global stream to the next sharding DDL position
		if !shardingReSync.allResolved {
			nextLocation, err2 = s.sgk.ActiveDDLFirstLocation(shardingReSync.targetTable)
			if err2 != nil {
				return err2
			}
		}

		err3 := s.streamerController.ResetReplicationSyncer(s.tctx, nextLocation)
		if err3 != nil {
			return err3
		}

		shardingReSync = nil
		return nil
	}

	maybeSkipNRowsEvent := func(n int) error {
		if n == 0 {
			return nil
		}

		for i := 0; i < n; {
			e, _, err1 := s.streamerController.GetEvent(s.runCtx)
			if err1 != nil {
				return err
			}
			switch e.Event.(type) {
			case *replication.GTIDEvent, *replication.MariadbGTIDEvent:
				gtidStr, err2 := event.GetGTIDStr(e)
				if err2 != nil {
					return err2
				}
				if currentGTID != gtidStr {
					s.tctx.L().Error("after recover GTID-based replication, the first GTID is not same as broken one. May meet duplicate entry or corrupt data if table has no PK/UK.",
						zap.String("last GTID", currentGTID),
						zap.String("GTID after reset", gtidStr),
					)
					return nil
				}
			case *replication.RowsEvent:
				i++
			}
		}
		s.tctx.L().Info("discard event already consumed", zap.Int("count", n),
			zap.Any("start location", s.streamerController.GetCurStartLocation()),
			zap.Any("end location", s.streamerController.GetCurEndLocation()))
		return nil
	}

	// eventIndex is the rows event index in this transaction, it's used to avoiding read duplicate event in gtid mode
	eventIndex := 0
	// affectedSourceTables is used for gtid mode to update table point's gtid set after receiving a xid event,
	// which means this whole event is finished
	affectedSourceTables := make(map[string]map[string]struct{}, 0)
	// the relay log file may be truncated(not end with an RotateEvent), in this situation, we may read some rows events
	// and then read from the gtid again, so we force enter safe-mode for one more transaction to avoid failure due to
	// conflict

	// binlog event loop
	for {
		if s.execError.Load() != nil {
			return nil
		}
		s.currentLocationMu.Lock()
		s.currentLocationMu.currentLocation = endLocation
		s.currentLocationMu.Unlock()

		failpoint.Inject("FakeRedirect", func(val failpoint.Value) {
			if len(shardingReSyncCh) == 0 && shardingReSync == nil {
				if strVal, ok := val.(string); ok {
					pos, gtidSet, err2 := s.fromDB.GetMasterStatus(s.tctx.WithContext(ctx), s.cfg.Flavor)
					if err2 != nil {
						s.tctx.L().Error("fail to get master status in failpoint FakeRedirect", zap.Error(err2))
						os.Exit(1)
					}
					loc := binlog.NewLocation(pos, gtidSet)
					s.tctx.L().Info("fake redirect", zap.Stringer("endLocation", endLocation), zap.Stringer("latestLocation", loc))
					resync := &ShardingReSync{
						currLocation:   endLocation.Clone(),
						latestLocation: loc,
						targetTable:    utils.UnpackTableID(strVal),
						allResolved:    true,
					}
					shardingReSyncCh <- resync
				}
			}
		})
		// fetch from sharding resync channel if needed, and redirect global
		// stream to current binlog position recorded by ShardingReSync
		if len(shardingReSyncCh) > 0 && shardingReSync == nil {
			// some sharding groups need to re-syncing
			shardingReSync = <-shardingReSyncCh
			s.tctx.L().Debug("starts to handle new shardingResync operation", zap.Stringer("shardingResync", shardingReSync))
			savedGlobalLastLocation = lastTxnEndLocation // save global last location
			lastTxnEndLocation = shardingReSync.currLocation

			// remove sharding resync global checkpoint location limit from optimistic sharding group keeper
			if s.cfg.ShardMode == config.ShardOptimistic {
				s.osgk.removeShardingReSync(shardingReSync)
			}

			err = s.streamerController.ResetReplicationSyncer(s.runCtx, shardingReSync.currLocation)
			if err != nil {
				return err
			}

			failpoint.Inject("ReSyncExit", func() {
				s.tctx.L().Warn("exit triggered", zap.String("failpoint", "ReSyncExit"))
				utils.OsExit(1)
			})
		}
		// for position mode, we can redirect at any time
		// for gtid mode, we can redirect only when current location related gtid's transaction is totally executed and
		//  next gtid is just updated (because we check if we can end resync by currLoc >= latestLoc)
		if s.cfg.ShardMode == config.ShardOptimistic {
			canRedirect := true
			if s.cfg.EnableGTID {
				canRedirect = safeToRedirect(lastEvent)
			} else if lastEvent != nil {
				if _, ok := lastEvent.Event.(*replication.QueryEvent); ok {
					if op := s.optimist.PendingOperation(); op != nil && op.ConflictStage == optimism.ConflictSkipWaitRedirect {
						canRedirect = false // don't redirect here at least after a row event
					}
				}
			}
			if canRedirect {
				op, targetTableID := s.optimist.PendingRedirectOperation()
				if op != nil {
					// for optimistic sharding mode, if a new sharding group is resolved when syncer is redirecting,
					// instead of using the endLocation, the next redirection should share the same latestLocation with the current shardingResync.
					// This is to avoid syncer syncs to current shardingResync.latestLocation before,
					// we may miss some rows events if we don't check the row events between endLocation and shardingResync.latestLocation.
					// TODO: This will cause a potential performance issue. If we have multiple tables not resolved after a huge amount of binlogs but resolved in a short time,
					//   	current implementation will cause syncer to redirect and replay the binlogs in this segment several times. One possible solution is to
					//      interrupt current resync once syncer meets a new redirect operation, force other tables to be resolved together in the interrupted shardingResync.
					//      If we want to do this, we also need to remove the target table check at https://github.com/pingcap/tiflow/blob/af849add84bf26feb2628d3e1e4344830b915fd9/dm/syncer/syncer.go#L2489
					endLocation := &endLocation
					if shardingReSync != nil {
						endLocation = &shardingReSync.latestLocation
					}
					resolved := s.resolveOptimisticDDL(&eventContext{
						shardingReSyncCh: &shardingReSyncCh,
						endLocation:      *endLocation,
					}, &filter.Table{Schema: op.UpSchema, Name: op.UpTable}, utils.UnpackTableID(targetTableID))
					// if resolved and targetTableID == shardingResync.TargetTableID, we should resolve this resync before we continue
					if resolved && shardingReSync != nil && targetTableID == shardingReSync.targetTable.String() {
						err = closeShardingResync()
						if err != nil {
							return err
						}
					}
					continue
				}
			}
		}

		startTime := time.Now()
		e, op, err := s.streamerController.GetEvent(s.runCtx)

		failpoint.Inject("SafeModeExit", func(val failpoint.Value) {
			if intVal, ok := val.(int); ok && intVal == 1 {
				s.tctx.L().Warn("fail to get event", zap.String("failpoint", "SafeModeExit"))
				err = errors.New("connect: connection refused")
			}
		})
		failpoint.Inject("GetEventErrorInTxn", func(val failpoint.Value) {
			if intVal, ok := val.(int); ok && intVal == eventIndex && failOnceForTest.CAS(false, true) {
				err = errors.New("failpoint triggered")
				s.tctx.L().Warn("failed to get event", zap.Int("event_index", eventIndex),
					zap.Any("cur_pos", endLocation), zap.Any("las_pos", lastTxnEndLocation),
					zap.Any("pos", e.Header.LogPos), log.ShortError(err))
			}
		})
		failpoint.Inject("SleepInTxn", func(val failpoint.Value) {
			if intVal, ok := val.(int); ok && intVal == eventIndex && failOnceForTest.CAS(false, true) {
				s.tctx.L().Warn("start to sleep 6s and continue for this event", zap.Int("event_index", eventIndex),
					zap.Any("cur_pos", endLocation), zap.Any("las_pos", lastTxnEndLocation),
					zap.Any("pos", e.Header.LogPos))
				time.Sleep(6 * time.Second)
			}
		})
		switch {
		case err == context.Canceled:
			s.tctx.L().Info("binlog replication main routine quit(context canceled)!", zap.Stringer("last location", lastTxnEndLocation))
			return nil
		case err == context.DeadlineExceeded:
			s.tctx.L().Info("deadline exceeded when fetching binlog event")
			continue
		// TODO: if we can maintain the lastTxnEndLocation inside streamerController, no need to expose this logic to syncer
		case isDuplicateServerIDError(err):
			// if the server id is already used, need to use a new server id
			s.tctx.L().Info("server id is already used by another slave, will change to a new server id and get event again")
			err1 := s.streamerController.UpdateServerIDAndResetReplication(s.tctx, lastTxnEndLocation)
			if err1 != nil {
				return err1
			}
			continue
		case err == relay.ErrorMaybeDuplicateEvent:
			s.tctx.L().Warn("read binlog met a truncated file, will skip events that has been consumed")
			err = maybeSkipNRowsEvent(eventIndex)
			if err == nil {
				continue
			}
			s.tctx.L().Warn("skip duplicate rows event failed", zap.Error(err))
		}

		if err != nil {
			s.tctx.L().Error("fail to fetch binlog", log.ShortError(err))

			if isConnectionRefusedError(err) {
				return err
			}

			// TODO: if we can maintain the lastTxnEndLocation inside streamerController, no need to expose this logic to syncer
			if s.streamerController.CanRetry(err) {
				// GlobalPoint is the last finished transaction location
				err = s.streamerController.ResetReplicationSyncer(s.tctx, s.checkpoint.GlobalPoint())
				if err != nil {
					return err
				}
				s.tctx.L().Info("reset replication binlog puller", zap.Any("pos", s.checkpoint.GlobalPoint()))
				if err = maybeSkipNRowsEvent(eventIndex); err != nil {
					return err
				}
				continue
			}

			return terror.ErrSyncerGetEvent.Generate(err)
		}

		failpoint.Inject("IgnoreSomeTypeEvent", func(val failpoint.Value) {
			if e.Header.EventType.String() == val.(string) {
				s.tctx.L().Debug("IgnoreSomeTypeEvent", zap.Reflect("event", e))
				failpoint.Continue()
			}
		})

		// time duration for reading an event from relay log or upstream master.
		s.metricsProxies.Metrics.BinlogReadDurationHistogram.Observe(time.Since(startTime).Seconds())
		startTime = time.Now() // reset start time for the next metric.

		s.metricsProxies.Metrics.BinlogSyncerPosGauge.Set(float64(e.Header.LogPos))
		index, err := utils.GetFilenameIndex(lastTxnEndLocation.Position.Name)
		if err != nil {
			s.tctx.L().Warn("fail to get index number of binlog file, may because only specify GTID and hasn't saved according binlog position", log.ShortError(err))
		} else {
			s.metricsProxies.Metrics.BinlogSyncerFileGauge.Set(float64(index))
		}
		s.binlogSizeCount.Add(int64(e.Header.EventSize))
		s.metricsProxies.Metrics.BinlogEventSizeHistogram.Observe(float64(e.Header.EventSize))

		failpoint.Inject("ProcessBinlogSlowDown", nil)

		s.tctx.L().Debug("receive binlog event", zap.Reflect("header", e.Header))

		startLocation := s.streamerController.GetCurStartLocation()
		endLocation = s.streamerController.GetCurEndLocation()
		lastTxnEndLocation = s.streamerController.GetTxnEndLocation()

		if _, ok := e.Event.(*replication.GenericEvent); !ok {
			lastEvent = e
		}

		switch op {
		case pb.ErrorOp_Skip:
			// try to handle pessimistic sharding?
			queryEvent, ok := e.Event.(*replication.QueryEvent)
			if !ok {
				s.tctx.L().Warn("can't skip an event which is not DDL", zap.Reflect("header", e.Header))
				break
			}
			ec := eventContext{
				tctx:          s.tctx,
				header:        e.Header,
				startLocation: startLocation,
				endLocation:   endLocation,
				lastLocation:  lastTxnEndLocation,
			}
			var sourceTbls map[string]map[string]struct{}
			sourceTbls, err = s.trackOriginDDL(queryEvent, ec)
			if err != nil {
				s.tctx.L().Warn("failed to track query when handle-error skip", zap.Error(err), zap.ByteString("sql", queryEvent.Query))
			}

			s.saveGlobalPoint(endLocation)
			for sourceSchema, tableMap := range sourceTbls {
				if sourceSchema == "" {
					continue
				}
				for sourceTable := range tableMap {
					s.saveTablePoint(&filter.Table{Schema: sourceSchema, Name: sourceTable}, endLocation)
				}
			}
			err = s.flushJobs()
			if err != nil {
				s.tctx.L().Warn("failed to flush jobs when handle-error skip", zap.Error(err))
			} else {
				s.tctx.L().Info("flush jobs when handle-error skip")
			}
			continue
		}

		// check pass SafeModeExitLoc and try to disable safe mode, but not in sharding or replacing error
		safeModeExitLoc := s.checkpoint.SafeModeExitPoint()
<<<<<<< HEAD
		if s.safeMode.Enable() && safeModeExitLoc != nil && shardingReSync == nil {
			// TODO: for RowsEvent (in fact other than QueryEvent), `currentLocation` is updated in `handleRowsEvent`
			// so here the meaning of `currentLocation` is the location of last event
			if binlog.CompareLocation(currentLocation, *safeModeExitLoc, s.cfg.EnableGTID) > 0 {
=======
		if safeModeExitLoc != nil && shardingReSync == nil {
			if binlog.CompareLocation(endLocation, *safeModeExitLoc, s.cfg.EnableGTID) > 0 {
>>>>>>> a8f91d0b
				s.checkpoint.SaveSafeModeExitPoint(nil)
				// must flush here to avoid the following situation:
				// 1. quit safe mode
				// 2. push forward and replicate some sqls after safeModeExitPoint to downstream
				// 3. quit because of network error, fail to flush global checkpoint and new safeModeExitPoint to downstream
				// 4. restart again, quit safe mode at safeModeExitPoint, but some sqls after this location have already been replicated to the downstream
				if err = s.checkpoint.FlushSafeModeExitPoint(s.runCtx); err != nil {
					return err
				}
				s.tctx.L().Info("disable safe mode in exit point")
				if err = s.safeMode.Add(s.runCtx, -1); err != nil {
					return err
				}
			}
		}

		// set exitSafeModeTS when meet first binlog
		if s.firstMeetBinlogTS == nil && s.cliArgs != nil && s.cliArgs.SafeModeDuration != "" && int64(e.Header.Timestamp) != 0 && e.Header.EventType != replication.FORMAT_DESCRIPTION_EVENT {
			if checkErr := s.initSafeModeExitTS(int64(e.Header.Timestamp)); checkErr != nil {
				return checkErr
			}
		}
		// check if need to exit safe mode by binlog header TS
		if s.exitSafeModeTS != nil && shardingReSync == nil {
			if checkErr := s.checkAndExitSafeModeByBinlogTS(s.runCtx, int64(e.Header.Timestamp)); checkErr != nil {
				return checkErr
			}
		}
		ec := eventContext{
			tctx:                s.runCtx,
			header:              e.Header,
			startLocation:       startLocation,
			endLocation:         endLocation,
			lastLocation:        lastTxnEndLocation,
			shardingReSync:      shardingReSync,
			closeShardingResync: closeShardingResync,
			traceSource:         traceSource,
			safeMode:            s.safeMode.Enable(),
			startTime:           startTime,
			shardingReSyncCh:    &shardingReSyncCh,
		}

		var originSQL string // show origin sql when error, only ddl now
		var err2 error
		var sourceTable *filter.Table

		switch ev := e.Event.(type) {
		case *replication.RotateEvent:
			err2 = s.handleRotateEvent(ev, ec)
		case *replication.RowsEvent:
			eventIndex++
			s.metricsProxies.Metrics.BinlogEventRowHistogram.Observe(float64(len(ev.Rows)))
			sourceTable, err2 = s.handleRowsEvent(ev, ec)
			if sourceTable != nil && err2 == nil && s.cfg.EnableGTID {
				if _, ok := affectedSourceTables[sourceTable.Schema]; !ok {
					affectedSourceTables[sourceTable.Schema] = make(map[string]struct{})
				}
				affectedSourceTables[sourceTable.Schema][sourceTable.Name] = struct{}{}
			}
		case *replication.QueryEvent:
			originSQL = strings.TrimSpace(string(ev.Query))
			err2 = s.ddlWorker.HandleQueryEvent(ev, ec, originSQL)
		case *replication.XIDEvent:
			// reset eventIndex and force safeMode flag here.
			eventIndex = 0
			for schemaName, tableMap := range affectedSourceTables {
				for table := range tableMap {
					s.saveTablePoint(&filter.Table{Schema: schemaName, Name: table}, endLocation)
				}
			}
			affectedSourceTables = make(map[string]map[string]struct{})
			if shardingReSync != nil {
				// TODO: why shardingReSync need to do so, shardingReSync need refactor
				shardingReSync.currLocation = endLocation

				if binlog.CompareLocation(shardingReSync.currLocation, shardingReSync.latestLocation, s.cfg.EnableGTID) >= 0 {
					s.tctx.L().Info("re-replicate shard group was completed", zap.String("event", "XID"), zap.Stringer("re-shard", shardingReSync))
					err = closeShardingResync()
					if err != nil {
						return terror.Annotatef(err, "shard group current location %s", shardingReSync.currLocation)
					}
					continue
				}
			}

			s.tctx.L().Debug("", zap.String("event", "XID"), zap.Stringer("last location", lastTxnEndLocation), log.WrapStringerField("location", endLocation))

			job := newXIDJob(endLocation, startLocation, endLocation)
			_, err2 = s.handleJobFunc(job)
		case *replication.GenericEvent:
			if e.Header.EventType == replication.HEARTBEAT_EVENT {
				// flush checkpoint even if there are no real binlog events
				if s.checkpoint.LastFlushOutdated() {
					s.tctx.L().Info("meet heartbeat event and then flush jobs")
					err2 = s.flushJobs()
				}
			}
		case *replication.GTIDEvent, *replication.MariadbGTIDEvent:
			currentGTID, err2 = event.GetGTIDStr(e)
			if err2 != nil {
				return err2
			}
		}
		if err2 != nil {
			if err := s.handleEventError(err2, startLocation, endLocation, e.Header.EventType == replication.QUERY_EVENT, originSQL); err != nil {
				return err
			}
		}
		if waitXIDStatus(s.waitXIDJob.Load()) == waitComplete {
			// already wait until XID event, we can stop sync now, s.runcancel will be called in defer func
			return nil
		}
	}
}

func (s *Syncer) initSafeModeExitTS(firstBinlogTS int64) error {
	// see more in https://github.com/pingcap/tiflow/pull/4601#discussion_r814446628
	duration, err := time.ParseDuration(s.cliArgs.SafeModeDuration)
	if err != nil {
		return err
	}
	s.firstMeetBinlogTS = &firstBinlogTS
	exitTS := firstBinlogTS + int64(duration.Seconds())
	s.exitSafeModeTS = &exitTS
	s.tctx.L().Info("safe-mode will disable by task cli args", zap.Int64("ts", exitTS))
	return nil
}

func (s *Syncer) checkAndExitSafeModeByBinlogTS(ctx *tcontext.Context, ts int64) error {
	if s.exitSafeModeTS != nil && ts > *s.exitSafeModeTS {
		if err := s.safeMode.Add(ctx, -1); err != nil {
			return err
		}
		s.exitSafeModeTS = nil
		if !s.safeMode.Enable() {
			s.tctx.L().Info("safe-mode disable by task cli args", zap.Int64("ts in binlog", ts))
		}
		// delete cliArgs in etcd
		clone := *s.cliArgs
		clone.SafeModeDuration = ""
		if err2 := ha.PutTaskCliArgs(s.cli, s.cfg.Name, []string{s.cfg.SourceID}, clone); err2 != nil {
			s.tctx.L().Error("failed to clean safe-mode-duration in task cli args", zap.Error(err2))
		} else {
			s.Lock()
			s.cliArgs.SafeModeDuration = ""
			s.Unlock()
		}
	}
	return nil
}

type eventContext struct {
	tctx                *tcontext.Context
	header              *replication.EventHeader
	startLocation       binlog.Location
	endLocation         binlog.Location
	lastLocation        binlog.Location
	shardingReSync      *ShardingReSync
	closeShardingResync func() error
	traceSource         string
	// safeMode is the value of syncer.safeMode when process this event
	// syncer.safeMode's value may change on the fly, e.g. after event by pass the safeModeExitPoint
	safeMode         bool
	startTime        time.Time
	shardingReSyncCh *chan *ShardingReSync
}

// TODO: Further split into smaller functions and group common arguments into a context struct.
func (s *Syncer) handleRotateEvent(ev *replication.RotateEvent, ec eventContext) error {
	failpoint.Inject("MakeFakeRotateEvent", func(val failpoint.Value) {
		ec.header.LogPos = 0
		ev.NextLogName = []byte(val.(string))
		ec.tctx.L().Info("MakeFakeRotateEvent", zap.String("fake file name", string(ev.NextLogName)))
	})

	if utils.IsFakeRotateEvent(ec.header) {
		// when user starts a new task with GTID and no binlog file name, we can't know active relay log at init time
		// at this case, we update active relay log when receive fake rotate event
		if !s.recordedActiveRelayLog {
			if err := s.updateActiveRelayLog(mysql.Position{
				Name: string(ev.NextLogName),
				Pos:  uint32(ev.Position),
			}); err != nil {
				ec.tctx.L().Warn("failed to update active relay log, will try to update when flush checkpoint",
					zap.ByteString("NextLogName", ev.NextLogName),
					zap.Uint64("Position", ev.Position),
					zap.Error(err))
			} else {
				s.recordedActiveRelayLog = true
			}
		}
	}

	if ec.shardingReSync != nil {
		if binlog.CompareLocation(ec.endLocation, ec.shardingReSync.currLocation, s.cfg.EnableGTID) > 0 {
			ec.shardingReSync.currLocation = ec.endLocation
		}
		if binlog.CompareLocation(ec.shardingReSync.currLocation, ec.shardingReSync.latestLocation, s.cfg.EnableGTID) >= 0 {
			ec.tctx.L().Info("re-replicate shard group was completed", zap.String("event", "rotate"), zap.Stringer("re-shard", ec.shardingReSync))
			err := ec.closeShardingResync()
			if err != nil {
				return err
			}
		} else {
			ec.tctx.L().Debug("re-replicate shard group", zap.String("event", "rotate"), log.WrapStringerField("location", ec.endLocation), zap.Reflect("re-shard", ec.shardingReSync))
		}
		return nil
	}

	ec.tctx.L().Info("", zap.String("event", "rotate"), log.WrapStringerField("location", ec.endLocation))
	return nil
}

// getFlushSeq is used for assigning an auto-incremental sequence number for each flush job.
func (s *Syncer) getFlushSeq() int64 {
	s.flushSeq++
	return s.flushSeq
}

// handleRowsEvent returns (affected table, error), affected table means this table's event is committed to handleJob.
func (s *Syncer) handleRowsEvent(ev *replication.RowsEvent, ec eventContext) (*filter.Table, error) {
	sourceTable := &filter.Table{
		Schema: string(ev.Table.Schema),
		Name:   string(ev.Table.Table),
	}
	targetTable := s.route(sourceTable)

	if ec.shardingReSync != nil {
		ec.shardingReSync.currLocation = ec.endLocation
		// When current progress has passed the latest location in re-sync, we can stop re-sync now.
		if binlog.CompareLocation(ec.shardingReSync.currLocation, ec.shardingReSync.latestLocation, s.cfg.EnableGTID) > 0 {
			ec.tctx.L().Info("re-replicate shard group was completed", zap.String("event", "row"), zap.Stringer("re-shard", ec.shardingReSync))
			return nil, ec.closeShardingResync()
		}
		if ec.shardingReSync.targetTable.String() != targetTable.String() {
			// in re-syncing, ignore non current sharding group's events
			ec.tctx.L().Debug("skip event in re-replicating shard group", zap.String("event", "row"), zap.Stringer("re-shard", ec.shardingReSync))
			return nil, nil
		}
	}

	// For DML position before table checkpoint, ignore it. When the position equals to table checkpoint, this event may
	// be partially replicated to downstream, we rely on safe-mode to handle it.
	if s.checkpoint.IsOlderThanTablePoint(sourceTable, ec.endLocation) {
		ec.tctx.L().Debug("ignore obsolete event that is old than table checkpoint",
			zap.String("event", "row"),
			log.WrapStringerField("location", ec.endLocation),
			zap.Stringer("source table", sourceTable))
		return nil, nil
	}

	ec.tctx.L().Debug("",
		zap.String("event", "row"),
		zap.Stringer("source table", sourceTable),
		zap.Stringer("target table", targetTable),
		log.WrapStringerField("location", ec.endLocation),
		zap.Reflect("raw event data", ev.Rows))

	needSkip, err := s.skipRowsEvent(sourceTable, ec.header.EventType)
	if err != nil {
		return nil, err
	}
	if needSkip {
		s.metricsProxies.SkipBinlogDurationHistogram.WithLabelValues("rows", s.cfg.Name, s.cfg.SourceID).Observe(time.Since(ec.startTime).Seconds())
		// for RowsEvent, we should record lastLocation rather than endLocation
		return nil, s.recordSkipSQLsLocation(&ec)
	}

	if (s.cfg.ShardMode == config.ShardPessimistic && s.sgk.InSyncing(sourceTable, targetTable, ec.endLocation)) ||
		(s.cfg.ShardMode == config.ShardOptimistic && s.osgk.inConflictStage(sourceTable, targetTable)) {
		// if in unsync stage and not before active DDL, filter it
		// if in sharding re-sync stage and not before active DDL (the next DDL to be synced), filter it
		ec.tctx.L().Debug("replicate sharding DDL, filter Rows event",
			zap.String("event", "row"),
			zap.Stringer("source", sourceTable),
			log.WrapStringerField("location", ec.endLocation))
		return nil, nil
	}

	// TODO(csuzhangxc): check performance of `getTable` from schema tracker.
	tableInfo, err := s.getTableInfo(ec.tctx, sourceTable, targetTable)
	if err != nil {
		return nil, terror.WithScope(err, terror.ScopeDownstream)
	}
	originRows, err := s.mappingDML(sourceTable, tableInfo, ev.Rows)
	if err != nil {
		return nil, err
	}
	if err2 := checkLogColumns(ev.SkippedColumns); err2 != nil {
		return nil, err2
	}

	extRows := generateExtendColumn(originRows, s.tableRouter, sourceTable, s.cfg.SourceID)

	var dmls []*sqlmodel.RowChange

	param := &genDMLParam{
		targetTable:     targetTable,
		originalData:    originRows,
		sourceTableInfo: tableInfo,
		sourceTable:     sourceTable,
		extendData:      extRows,
	}

	switch ec.header.EventType {
	case replication.WRITE_ROWS_EVENTv0, replication.WRITE_ROWS_EVENTv1, replication.WRITE_ROWS_EVENTv2:
		exprFilter, err2 := s.exprFilterGroup.GetInsertExprs(sourceTable, tableInfo)
		if err2 != nil {
			return nil, err2
		}

		param.safeMode = ec.safeMode
		dmls, err = s.genAndFilterInsertDMLs(ec.tctx, param, exprFilter)
		if err != nil {
			return nil, terror.Annotatef(err, "gen insert sqls failed, sourceTable: %v, targetTable: %v", sourceTable, targetTable)
		}
		s.metricsProxies.BinlogEventCost.WithLabelValues(metrics.BinlogEventCostStageGenWriteRows, s.cfg.Name, s.cfg.WorkerName, s.cfg.SourceID).Observe(time.Since(ec.startTime).Seconds())

	case replication.UPDATE_ROWS_EVENTv0, replication.UPDATE_ROWS_EVENTv1, replication.UPDATE_ROWS_EVENTv2:
		oldExprFilter, newExprFilter, err2 := s.exprFilterGroup.GetUpdateExprs(sourceTable, tableInfo)
		if err2 != nil {
			return nil, err2
		}

		param.safeMode = ec.safeMode
		dmls, err = s.genAndFilterUpdateDMLs(ec.tctx, param, oldExprFilter, newExprFilter)
		if err != nil {
			return nil, terror.Annotatef(err, "gen update sqls failed, sourceTable: %v, targetTable: %v", sourceTable, targetTable)
		}
		s.metricsProxies.BinlogEventCost.WithLabelValues(metrics.BinlogEventCostStageGenUpdateRows, s.cfg.Name, s.cfg.WorkerName, s.cfg.SourceID).Observe(time.Since(ec.startTime).Seconds())

	case replication.DELETE_ROWS_EVENTv0, replication.DELETE_ROWS_EVENTv1, replication.DELETE_ROWS_EVENTv2:
		exprFilter, err2 := s.exprFilterGroup.GetDeleteExprs(sourceTable, tableInfo)
		if err2 != nil {
			return nil, err2
		}

		dmls, err = s.genAndFilterDeleteDMLs(ec.tctx, param, exprFilter)
		if err != nil {
			return nil, terror.Annotatef(err, "gen delete sqls failed, sourceTable: %v, targetTable: %v", sourceTable, targetTable)
		}
		s.metricsProxies.BinlogEventCost.WithLabelValues(metrics.BinlogEventCostStageGenDeleteRows, s.cfg.Name, s.cfg.WorkerName, s.cfg.SourceID).Observe(time.Since(ec.startTime).Seconds())

	default:
		ec.tctx.L().Debug("ignoring unrecognized event", zap.String("event", "row"), zap.Stringer("type", ec.header.EventType))
		return nil, nil
	}

	startTime := time.Now()

	metricTp := ""
	for i := range dmls {
		metricTp = dmlMetric[dmls[i].Type()]
		job := newDMLJob(dmls[i], &ec)
		added2Queue, err2 := s.handleJobFunc(job)
		if err2 != nil || !added2Queue {
			return nil, err2
		}
	}
	s.metricsProxies.DispatchBinlogDurationHistogram.WithLabelValues(metricTp, s.cfg.Name, s.cfg.SourceID).Observe(time.Since(startTime).Seconds())

	if len(sourceTable.Schema) != 0 && !s.cfg.EnableGTID {
		// when in position-based replication, now events before table checkpoint is sent to queue. But in GTID-based
		// replication events may share one GTID, so event whose end position is equal to table checkpoint may not be
		// sent to queue. We may need event index in GTID to resolve it.
		// when in gtid-based replication, we can't save gtid to table point because this transaction may not
		// have been fully replicated to downstream. So we don't save table point here but record the affected tables and returns
		s.saveTablePoint(sourceTable, ec.endLocation)
	}

	failpoint.Inject("flushFirstJob", func() {
		if waitJobsDoneForTest {
			s.tctx.L().Info("trigger flushFirstJob")
			waitJobsDoneForTest = false

			err2 := s.flushJobs()
			if err2 != nil {
				s.tctx.L().DPanic("flush checkpoint failed", zap.Error(err2))
			}
			failpoint.Return(nil, nil)
		}
	})

	return sourceTable, s.flushIfOutdated()
}

type queryEventContext struct {
	*eventContext

	p         *parser.Parser // used parser
	ddlSchema string         // used schema
	originSQL string         // before split
	// split multi-schema change DDL into multiple one schema change DDL due to TiDB's limitation
	splitDDLs      []string // after split before online ddl
	appliedDDLs    []string // after onlineDDL apply if onlineDDL != nil
	needHandleDDLs []string // after route

	shardingDDLInfo *ddlInfo
	trackInfos      []*ddlInfo
	sourceTbls      map[string]map[string]struct{} // db name -> tb name
	onlineDDLTable  *filter.Table
	eventStatusVars []byte // binlog StatusVars
	timestamp       uint32
	timezone        string
}

func (qec *queryEventContext) String() string {
	startLocation := qec.startLocation.String()
	currentLocation := qec.endLocation.String()
	lastLocation := qec.lastLocation.String()
	var needHandleDDLs, shardingReSync string
	if qec.needHandleDDLs != nil {
		needHandleDDLs = strings.Join(qec.needHandleDDLs, ",")
	}
	if qec.shardingReSync != nil {
		shardingReSync = qec.shardingReSync.String()
	}
	trackInfos := make([]string, 0, len(qec.trackInfos))
	for _, trackInfo := range qec.trackInfos {
		trackInfos = append(trackInfos, trackInfo.String())
	}
	return fmt.Sprintf("{schema: %s, originSQL: %s, startLocation: %s, endLocation: %s, lastLocation: %s, re-sync: %s, needHandleDDLs: %s, trackInfos: %s}",
		qec.ddlSchema, qec.originSQL, startLocation, currentLocation, lastLocation, shardingReSync, needHandleDDLs, strings.Join(trackInfos, ","))
}

// generateExtendColumn generate extended columns by extractor.
func generateExtendColumn(data [][]interface{}, r *regexprrouter.RouteTable, table *filter.Table, sourceID string) [][]interface{} {
	extendCol, extendVal := r.FetchExtendColumn(table.Schema, table.Name, sourceID)
	if len(extendCol) == 0 {
		return nil
	}

	rows := make([][]interface{}, len(data))
	for i := range data {
		rows[i] = data[i]
		for _, v := range extendVal {
			rows[i] = append(rows[i], v)
		}
	}
	return rows
}

// trackDDL tracks ddl in schemaTracker.
func (s *Syncer) trackDDL(usedSchema string, trackInfo *ddlInfo, ec *eventContext) error {
	var (
		srcTables    = trackInfo.sourceTables
		targetTables = trackInfo.targetTables
		srcTable     = srcTables[0]
	)

	// Make sure the needed tables are all loaded into the schema tracker.
	var (
		shouldExecDDLOnSchemaTracker bool
		shouldSchemaExist            bool
		shouldTableExistNum          int  // tableNames[:shouldTableExistNum] should exist
		shouldRefTableExistNum       int  // tableNames[1:shouldTableExistNum] should exist, since first one is "caller table"
		shouldReTrackDownstreamIndex bool // retrack downstreamIndex
	)

	switch node := trackInfo.stmtCache.(type) {
	case *ast.CreateDatabaseStmt:
		shouldExecDDLOnSchemaTracker = true
	case *ast.AlterDatabaseStmt:
		shouldExecDDLOnSchemaTracker = true
		shouldSchemaExist = true
	case *ast.DropDatabaseStmt:
		shouldExecDDLOnSchemaTracker = true
		shouldReTrackDownstreamIndex = true
		if s.cfg.ShardMode == "" {
			if err := s.checkpoint.DeleteSchemaPoint(ec.tctx, srcTable.Schema); err != nil {
				return err
			}
		}
	case *ast.RecoverTableStmt:
		shouldExecDDLOnSchemaTracker = true
		shouldSchemaExist = true
	case *ast.CreateTableStmt, *ast.CreateViewStmt:
		shouldExecDDLOnSchemaTracker = true
		shouldSchemaExist = true
		// for CREATE TABLE LIKE/AS, the reference tables should exist
		shouldRefTableExistNum = len(srcTables)
	case *ast.DropTableStmt:
		shouldExecDDLOnSchemaTracker = true
		shouldReTrackDownstreamIndex = true
		if err := s.checkpoint.DeleteTablePoint(ec.tctx, srcTable); err != nil {
			return err
		}
	case *ast.RenameTableStmt, *ast.CreateIndexStmt, *ast.DropIndexStmt, *ast.RepairTableStmt:
		shouldExecDDLOnSchemaTracker = true
		shouldSchemaExist = true
		shouldTableExistNum = 1
		shouldReTrackDownstreamIndex = true
	case *ast.AlterTableStmt:
		shouldSchemaExist = true
		shouldReTrackDownstreamIndex = true
		// for DDL that adds FK, since TiDB doesn't fully support it yet, we simply ignore execution of this DDL.
		switch {
		case len(node.Specs) == 1 && node.Specs[0].Constraint != nil && node.Specs[0].Constraint.Tp == ast.ConstraintForeignKey:
			shouldTableExistNum = 1
			shouldExecDDLOnSchemaTracker = false
		case node.Specs[0].Tp == ast.AlterTableRenameTable:
			shouldTableExistNum = 1
			shouldExecDDLOnSchemaTracker = true
		default:
			shouldTableExistNum = len(srcTables)
			shouldExecDDLOnSchemaTracker = true
		}
	case *ast.LockTablesStmt, *ast.UnlockTablesStmt, *ast.CleanupTableLockStmt, *ast.TruncateTableStmt:
		break
	default:
		ec.tctx.L().DPanic("unhandled DDL type cannot be tracked", zap.Stringer("type", reflect.TypeOf(trackInfo.stmtCache)))
	}

	if shouldReTrackDownstreamIndex {
		s.schemaTracker.RemoveDownstreamSchema(s.tctx, targetTables)
	}

	if shouldSchemaExist {
		if err := s.schemaTracker.CreateSchemaIfNotExists(srcTable.Schema); err != nil {
			return terror.ErrSchemaTrackerCannotCreateSchema.Delegate(err, srcTable.Schema)
		}
	}
	for i := 0; i < shouldTableExistNum; i++ {
		if _, err := s.getTableInfo(ec.tctx, srcTables[i], targetTables[i]); err != nil {
			return err
		}
	}
	// skip getTable before in above loop
	// nolint:ifshort
	start := 1
	if shouldTableExistNum > start {
		start = shouldTableExistNum
	}
	for i := start; i < shouldRefTableExistNum; i++ {
		if err := s.schemaTracker.CreateSchemaIfNotExists(srcTables[i].Schema); err != nil {
			return terror.ErrSchemaTrackerCannotCreateSchema.Delegate(err, srcTables[i].Schema)
		}
		if _, err := s.getTableInfo(ec.tctx, srcTables[i], targetTables[i]); err != nil {
			return err
		}
	}

	if shouldExecDDLOnSchemaTracker {
		if err := s.schemaTracker.Exec(ec.tctx.Ctx, usedSchema, trackInfo.originStmt); err != nil {
			if ignoreTrackerDDLError(err) {
				ec.tctx.L().Warn("will ignore a DDL error when tracking",
					zap.String("schema", usedSchema),
					zap.String("statement", trackInfo.originDDL),
					log.WrapStringerField("location", ec.endLocation),
					log.ShortError(err))
				return nil
			}
			ec.tctx.L().Error("cannot track DDL",
				zap.String("schema", usedSchema),
				zap.String("statement", trackInfo.originDDL),
				log.WrapStringerField("location", ec.endLocation),
				log.ShortError(err))
			return terror.ErrSchemaTrackerCannotExecDDL.Delegate(err, trackInfo.originDDL)
		}
		s.exprFilterGroup.ResetExprs(srcTable)
	}

	return nil
}

func (s *Syncer) trackOriginDDL(ev *replication.QueryEvent, ec eventContext) (map[string]map[string]struct{}, error) {
	originSQL := strings.TrimSpace(string(ev.Query))
	if originSQL == "BEGIN" || originSQL == "" || utils.IsBuildInSkipDDL(originSQL) {
		return nil, nil
	}
	var err error
	qec := &queryEventContext{
		eventContext:    &ec,
		ddlSchema:       string(ev.Schema),
		originSQL:       utils.TrimCtrlChars(originSQL),
		splitDDLs:       make([]string, 0),
		appliedDDLs:     make([]string, 0),
		sourceTbls:      make(map[string]map[string]struct{}),
		eventStatusVars: ev.StatusVars,
	}
	qec.p, err = event.GetParserForStatusVars(ev.StatusVars)
	if err != nil {
		s.tctx.L().Warn("found error when get sql_mode from binlog status_vars", zap.Error(err))
	}
	stmt, err := parseOneStmt(qec)
	if err != nil {
		// originSQL can't be parsed => can't be tracked by schema tracker
		// we can use operate-schema to set a compatible schema after this
		return nil, err
	}

	if _, ok := stmt.(ast.DDLNode); !ok {
		return nil, nil
	}

	// TiDB can't handle multi schema change DDL, so we split it here.
	qec.splitDDLs, err = parserpkg.SplitDDL(stmt, qec.ddlSchema)
	if err != nil {
		return nil, err
	}

	affectedTbls := make(map[string]map[string]struct{})
	for _, sql := range qec.splitDDLs {
		ddlInfo, err := s.ddlWorker.genDDLInfo(qec, sql)
		if err != nil {
			return nil, err
		}
		sourceTable := ddlInfo.sourceTables[0]
		switch ddlInfo.stmtCache.(type) {
		case *ast.DropDatabaseStmt:
			delete(affectedTbls, sourceTable.Schema)
		case *ast.DropTableStmt:
			if affectedTable, ok := affectedTbls[sourceTable.Schema]; ok {
				delete(affectedTable, sourceTable.Name)
			}
		default:
			if _, ok := affectedTbls[sourceTable.Schema]; !ok {
				affectedTbls[sourceTable.Schema] = make(map[string]struct{})
			}
			affectedTbls[sourceTable.Schema][sourceTable.Name] = struct{}{}
		}
		err = s.trackDDL(qec.ddlSchema, ddlInfo, qec.eventContext)
		if err != nil {
			return nil, err
		}
	}

	return affectedTbls, nil
}

func (s *Syncer) genRouter() error {
	s.tableRouter, _ = regexprrouter.NewRegExprRouter(s.cfg.CaseSensitive, []*router.TableRule{})
	for _, rule := range s.cfg.RouteRules {
		err := s.tableRouter.AddRule(rule)
		if err != nil {
			return terror.ErrSyncerUnitGenTableRouter.Delegate(err)
		}
	}
	return nil
}

func (s *Syncer) loadTableStructureFromDump(ctx context.Context) error {
	logger := s.tctx.L()
	files, err := storage.CollectDirFiles(ctx, s.cfg.LoaderConfig.Dir, nil)
	if err != nil {
		logger.Warn("fail to get dump files", zap.Error(err))
		return err
	}
	var dbs, tables []string
	var tableFiles [][2]string // [db, filename]
	for f := range files {
		if db, ok := utils.GetDBFromDumpFilename(f); ok {
			dbs = append(dbs, db)
			continue
		}
		if db, table, ok := utils.GetTableFromDumpFilename(f); ok {
			cols, _ := s.tableRouter.FetchExtendColumn(db, table, s.cfg.SourceID)
			if len(cols) > 0 {
				continue
			}
			tables = append(tables, dbutil.TableName(db, table))
			tableFiles = append(tableFiles, [2]string{db, f})
			continue
		}
	}
	logger.Info("fetch table structure from dump files",
		zap.Strings("database", dbs),
		zap.Any("tables", tables))
	for _, db := range dbs {
		if err = s.schemaTracker.CreateSchemaIfNotExists(db); err != nil {
			return err
		}
	}

	var firstErr error
	setFirstErr := func(err error) {
		if firstErr == nil {
			firstErr = err
		}
	}
	p, err := utils.GetParserFromSQLModeStr(s.cfg.LoaderConfig.SQLMode)
	if err != nil {
		logger.Error("failed to create parser from SQL Mode, will skip loadTableStructureFromDump",
			zap.String("SQLMode", s.cfg.LoaderConfig.SQLMode),
			zap.Error(err))
		return err
	}

	for _, dbAndFile := range tableFiles {
		db, file := dbAndFile[0], dbAndFile[1]
		content, err2 := storage.ReadFile(ctx, s.cfg.LoaderConfig.Dir, file, nil)
		if err2 != nil {
			logger.Warn("fail to read file for creating table in schema tracker",
				zap.String("db", db),
				zap.String("path", s.cfg.LoaderConfig.Dir),
				zap.String("file", file),
				zap.Error(err))
			setFirstErr(err2)
			continue
		}
		stmts := bytes.Split(content, []byte(";\n"))
		for _, stmt := range stmts {
			stmt = bytes.TrimSpace(stmt)
			if len(stmt) == 0 || bytes.HasPrefix(stmt, []byte("/*")) {
				continue
			}
			stmtNode, err := p.ParseOneStmt(string(stmt), "", "")
			if err != nil {
				logger.Warn("fail to parse statement for creating table in schema tracker",
					zap.String("db", db),
					zap.String("path", s.cfg.LoaderConfig.Dir),
					zap.String("file", file),
					zap.ByteString("statement", stmt),
					zap.Error(err))
				setFirstErr(err)
				continue
			}
			err = s.schemaTracker.Exec(ctx, db, stmtNode)
			if err != nil {
				logger.Warn("fail to create table for dump files",
					zap.Any("path", s.cfg.LoaderConfig.Dir),
					zap.Any("file", file),
					zap.ByteString("statement", stmt),
					zap.Error(err))
				setFirstErr(err)
			}
			// TODO: we should save table checkpoint here, but considering when
			// the first time of flushing checkpoint, user may encounter https://github.com/pingcap/tiflow/issues/5010
			// we should fix that problem first.
		}
	}
	return firstErr
}

func (s *Syncer) createDBs(ctx context.Context) error {
	var err error
	dbCfg := s.cfg.From
	dbCfg.RawDBCfg = config.DefaultRawDBConfig().SetReadTimeout(maxDMLConnectionTimeout)
	fromDB, fromConns, err := dbconn.CreateConns(s.tctx, s.cfg, &dbCfg, 1)
	if err != nil {
		return err
	}
	s.fromDB = &dbconn.UpStreamConn{BaseDB: fromDB}
	s.fromConn = fromConns[0]
	conn, err := s.fromDB.BaseDB.GetBaseConn(ctx)
	if err != nil {
		return err
	}
	lcFlavor, err := utils.FetchLowerCaseTableNamesSetting(ctx, conn.DBConn)
	if err != nil {
		return err
	}
	s.SourceTableNamesFlavor = lcFlavor

	hasSQLMode := false
	// get sql_mode from upstream db
	if s.cfg.To.Session == nil {
		s.cfg.To.Session = make(map[string]string)
	} else {
		for k := range s.cfg.To.Session {
			if strings.ToLower(k) == "sql_mode" {
				hasSQLMode = true
				break
			}
		}
	}
	if !hasSQLMode {
		sqlMode, err2 := utils.GetGlobalVariable(ctx, s.fromDB.BaseDB.DB, "sql_mode")
		if err2 != nil {
			s.tctx.L().Warn("cannot get sql_mode from upstream database, the sql_mode will be assigned \"IGNORE_SPACE, NO_AUTO_VALUE_ON_ZERO, ALLOW_INVALID_DATES\"", log.ShortError(err2))
		}
		sqlModes, err3 := utils.AdjustSQLModeCompatible(sqlMode)
		if err3 != nil {
			s.tctx.L().Warn("cannot adjust sql_mode compatible, the sql_mode will be assigned  stay the same", log.ShortError(err3))
		}
		s.cfg.To.Session["sql_mode"] = sqlModes
	}

	dbCfg = s.cfg.To
	dbCfg.RawDBCfg = config.DefaultRawDBConfig().
		SetReadTimeout(maxDMLConnectionTimeout).
		SetMaxIdleConns(s.cfg.WorkerCount)

	s.toDB, s.toDBConns, err = dbconn.CreateConns(s.tctx, s.cfg, &dbCfg, s.cfg.WorkerCount)
	if err != nil {
		dbconn.CloseUpstreamConn(s.tctx, s.fromDB) // release resources acquired before return with error
		return err
	}
	// baseConn for ddl
	dbCfg = s.cfg.To
	dbCfg.RawDBCfg = config.DefaultRawDBConfig().SetReadTimeout(maxDDLConnectionTimeout)

	var ddlDBConns []*dbconn.DBConn
	s.ddlDB, ddlDBConns, err = dbconn.CreateConns(s.tctx, s.cfg, &dbCfg, 2)
	if err != nil {
		dbconn.CloseUpstreamConn(s.tctx, s.fromDB)
		dbconn.CloseBaseDB(s.tctx, s.toDB)
		return err
	}
	s.ddlDBConn = ddlDBConns[0]
	s.downstreamTrackConn = ddlDBConns[1]
	printServerVersion(s.tctx, s.fromDB.BaseDB, "upstream")
	printServerVersion(s.tctx, s.toDB, "downstream")

	return nil
}

// closeBaseDB closes all opened DBs, rollback for createConns.
func (s *Syncer) closeDBs() {
	dbconn.CloseUpstreamConn(s.tctx, s.fromDB)
	dbconn.CloseBaseDB(s.tctx, s.toDB)
	dbconn.CloseBaseDB(s.tctx, s.ddlDB)
}

// record skip ddl/dml sqls' position
// make newJob's sql argument empty to distinguish normal sql and skips sql.
func (s *Syncer) recordSkipSQLsLocation(ec *eventContext) error {
	job := newSkipJob(ec)
	_, err := s.handleJobFunc(job)
	return err
}

// flushJobs add a flush job and wait for all jobs finished.
// NOTE: currently, flush job is always sync operation.
func (s *Syncer) flushJobs() error {
	flushJobSeq := s.getFlushSeq()
	s.tctx.L().Info("flush all jobs", zap.Stringer("global checkpoint", s.checkpoint), zap.Int64("flush job seq", flushJobSeq))
	job := newFlushJob(s.cfg.WorkerCount, flushJobSeq)
	_, err := s.handleJobFunc(job)
	return err
}

func (s *Syncer) route(table *filter.Table) *filter.Table {
	return route(s.tableRouter, table)
}

func route(tableRouter *regexprrouter.RouteTable, table *filter.Table) *filter.Table {
	if table.Schema == "" {
		return table
	}
	// nolint:errcheck
	targetSchema, targetTable, _ := tableRouter.Route(table.Schema, table.Name)
	if targetSchema == "" {
		return table
	}
	if targetTable == "" {
		targetTable = table.Name
	}

	return &filter.Table{Schema: targetSchema, Name: targetTable}
}

func (s *Syncer) IsRunning() bool {
	return s.running.Load()
}

func (s *Syncer) isClosed() bool {
	return s.closed.Load()
}

// Close closes syncer.
func (s *Syncer) Close() {
	s.Lock()
	defer s.Unlock()

	if s.isClosed() {
		return
	}
	s.stopSync()
	s.closeDBs()
	s.checkpoint.Close()
	s.schemaTracker.Close()
	if s.sgk != nil {
		s.sgk.Close()
	}
	s.closeOnlineDDL()
	// when closing syncer by `stop-task`, remove active relay log from hub
	s.removeActiveRelayLog()
	s.metricsProxies.RemoveLabelValuesWithTaskInMetrics(s.cfg.Name)

	s.runWg.Wait()
	s.closed.Store(true)
}

// Kill kill syncer without graceful.
func (s *Syncer) Kill() {
	s.tctx.L().Warn("kill syncer without graceful")
	s.runCancel()
	s.syncCancel()
	s.Close()
}

// stopSync stops stream and rollbacks checkpoint. Now it's used by Close() and Pause().
func (s *Syncer) stopSync() {
	// before re-write workflow for s.syncer, simply close it
	// when resuming, re-create s.syncer

	if s.streamerController != nil {
		s.streamerController.Close()
	}

	// try to rollback checkpoints, if they already flushed, no effect, this operation should call before close schemaTracker
	prePos := s.checkpoint.GlobalPoint()
	s.checkpoint.Rollback()
	currPos := s.checkpoint.GlobalPoint()
	if binlog.CompareLocation(prePos, currPos, s.cfg.EnableGTID) != 0 {
		s.tctx.L().Warn("rollback global checkpoint", zap.Stringer("previous position", prePos), zap.Stringer("current position", currPos))
	}
}

func (s *Syncer) closeOnlineDDL() {
	if s.onlineDDL != nil {
		s.onlineDDL.Close()
		s.onlineDDL = nil
	}
}

// Pause implements Unit.Pause.
func (s *Syncer) Pause() {
	if s.isClosed() {
		s.tctx.L().Warn("try to pause, but already closed")
		return
	}
	s.stopSync()
	s.schemaTracker.Close()
}

// Resume resumes the paused process.
func (s *Syncer) Resume(ctx context.Context, pr chan pb.ProcessResult) {
	var err error
	defer func() {
		if err != nil {
			pr <- pb.ProcessResult{
				IsCanceled: false,
				Errors: []*pb.ProcessError{
					unit.NewProcessError(err),
				},
			}
		}
	}()
	if s.isClosed() {
		s.tctx.L().Warn("try to resume, but already closed")
		return
	}

	// continue the processing
	s.reset()
	// reset database conns
	err = s.resetDBs(s.tctx.WithContext(ctx))
	if err != nil {
		return
	}

	s.Process(ctx, pr)
}

// CheckCanUpdateCfg check if task config can be updated.
// 1. task must not in a pessimistic ddl state.
// 2. only balist, route/filter rules and syncerConfig can be updated at this moment.
// 3. some config fields from sourceCfg also can be updated, see more in func `copyConfigFromSource`.
func (s *Syncer) CheckCanUpdateCfg(newCfg *config.SubTaskConfig) error {
	s.RLock()
	defer s.RUnlock()
	// can't update when in sharding merge
	if s.cfg.ShardMode == config.ShardPessimistic {
		_, tables := s.sgk.UnresolvedTables()
		if len(tables) > 0 {
			return terror.ErrSyncerUnitUpdateConfigInSharding.Generate(tables)
		}
	}

	oldCfg, err := s.cfg.Clone()
	if err != nil {
		return err
	}
	oldCfg.BAList = newCfg.BAList
	oldCfg.BWList = newCfg.BWList
	oldCfg.RouteRules = newCfg.RouteRules
	oldCfg.FilterRules = newCfg.FilterRules
	oldCfg.SyncerConfig = newCfg.SyncerConfig
	oldCfg.To.Session = newCfg.To.Session // session is adjusted in `createDBs`

	// support fields that changed in func `copyConfigFromSource`
	oldCfg.From = newCfg.From
	oldCfg.Flavor = newCfg.Flavor
	oldCfg.ServerID = newCfg.ServerID
	oldCfg.RelayDir = newCfg.RelayDir
	oldCfg.UseRelay = newCfg.UseRelay
	oldCfg.EnableGTID = newCfg.EnableGTID
	oldCfg.CaseSensitive = newCfg.CaseSensitive

	if oldCfg.String() != newCfg.String() {
		s.tctx.L().Warn("can not update cfg", zap.Stringer("old cfg", oldCfg), zap.Stringer("new cfg", newCfg))
		return terror.ErrWorkerUpdateSubTaskConfig.Generatef("can't update subtask config for syncer because new config contains some fields that should not be changed, task: %s", s.cfg.Name)
	}
	return nil
}

// Update implements Unit.Update
// now, only support to update config for routes, filters, column-mappings, block-allow-list
// now no config diff implemented, so simply re-init use new config.
func (s *Syncer) Update(ctx context.Context, cfg *config.SubTaskConfig) error {
	s.Lock()
	defer s.Unlock()
	if s.cfg.ShardMode == config.ShardPessimistic {
		_, tables := s.sgk.UnresolvedTables()
		if len(tables) > 0 {
			return terror.ErrSyncerUnitUpdateConfigInSharding.Generate(tables)
		}
	}

	var (
		err              error
		oldBaList        *filter.Filter
		oldTableRouter   *regexprrouter.RouteTable
		oldBinlogFilter  *bf.BinlogEvent
		oldColumnMapping *cm.Mapping
	)

	defer func() {
		if err == nil {
			return
		}
		if oldBaList != nil {
			s.baList = oldBaList
		}
		if oldTableRouter != nil {
			s.tableRouter = oldTableRouter
		}
		if oldBinlogFilter != nil {
			s.binlogFilter = oldBinlogFilter
		}
		if oldColumnMapping != nil {
			s.columnMapping = oldColumnMapping
		}
	}()

	// update block-allow-list
	oldBaList = s.baList
	s.baList, err = filter.New(cfg.CaseSensitive, cfg.BAList)
	if err != nil {
		return terror.ErrSyncerUnitGenBAList.Delegate(err)
	}

	// update route
	oldTableRouter = s.tableRouter
	s.tableRouter, err = regexprrouter.NewRegExprRouter(cfg.CaseSensitive, cfg.RouteRules)
	if err != nil {
		return terror.ErrSyncerUnitGenTableRouter.Delegate(err)
	}

	// update binlog filter
	oldBinlogFilter = s.binlogFilter
	s.binlogFilter, err = bf.NewBinlogEvent(cfg.CaseSensitive, cfg.FilterRules)
	if err != nil {
		return terror.ErrSyncerUnitGenBinlogEventFilter.Delegate(err)
	}

	// update column-mappings
	oldColumnMapping = s.columnMapping
	s.columnMapping, err = cm.NewMapping(cfg.CaseSensitive, cfg.ColumnMappingRules)
	if err != nil {
		return terror.ErrSyncerUnitGenColumnMapping.Delegate(err)
	}

	switch s.cfg.ShardMode {
	case config.ShardPessimistic:
		// re-init sharding group
		err = s.sgk.Init()
		if err != nil {
			return err
		}

		err = s.initShardingGroups(context.Background(), false) // FIXME: fix context when re-implementing `Update`
		if err != nil {
			return err
		}
	case config.ShardOptimistic:
		err = s.initOptimisticShardDDL(context.Background()) // FIXME: fix context when re-implementing `Update`
		if err != nil {
			return err
		}
	}

	// update l.cfg
	s.cfg.BAList = cfg.BAList
	s.cfg.RouteRules = cfg.RouteRules
	s.cfg.FilterRules = cfg.FilterRules
	s.cfg.ColumnMappingRules = cfg.ColumnMappingRules

	// update timezone
	if s.timezone == nil {
		s.timezone, _, err = str2TimezoneOrFromDB(s.tctx.WithContext(ctx), s.cfg.Timezone, &s.cfg.To)
		return err
	}
	// update syncer config
	s.cfg.SyncerConfig = cfg.SyncerConfig

	// updated fileds that changed in func `copyConfigFromSource`
	s.cfg.From = cfg.From
	s.cfg.Flavor = cfg.Flavor
	s.cfg.ServerID = cfg.ServerID
	s.cfg.RelayDir = cfg.RelayDir
	s.cfg.UseRelay = cfg.UseRelay
	s.cfg.EnableGTID = cfg.EnableGTID
	s.cfg.CaseSensitive = cfg.CaseSensitive
	return nil
}

// checkpointID returns ID which used for checkpoint table.
func (s *Syncer) checkpointID() string {
	if len(s.cfg.SourceID) > 0 {
		return s.cfg.SourceID
	}
	return strconv.FormatUint(uint64(s.cfg.ServerID), 10)
}

// UpdateFromConfig updates config for `From`.
func (s *Syncer) UpdateFromConfig(cfg *config.SubTaskConfig) error {
	s.Lock()
	defer s.Unlock()
	s.fromDB.BaseDB.Close()

	s.cfg.From = cfg.From

	var err error
	s.cfg.From.RawDBCfg = config.DefaultRawDBConfig().SetReadTimeout(maxDMLConnectionTimeout)
	s.fromDB, err = dbconn.NewUpStreamConn(&s.cfg.From)
	if err != nil {
		s.tctx.L().Error("fail to create baseConn connection", log.ShortError(err))
		return err
	}

	s.syncCfg, err = subtaskCfg2BinlogSyncerCfg(s.cfg, s.timezone)
	if err != nil {
		return err
	}

	if s.streamerController != nil {
		s.streamerController.UpdateSyncCfg(s.syncCfg, s.fromDB)
	}
	return nil
}

// ShardDDLOperation returns the current pending to handle shard DDL lock operation.
func (s *Syncer) ShardDDLOperation() *pessimism.Operation {
	return s.pessimist.PendingOperation()
}

func (s *Syncer) setErrLocation(startLocation, endLocation *binlog.Location, isQueryEventEvent bool) {
	s.errLocation.Lock()
	defer s.errLocation.Unlock()

	s.errLocation.isQueryEvent = isQueryEventEvent
	if s.errLocation.startLocation == nil || startLocation == nil {
		s.errLocation.startLocation = startLocation
	} else if binlog.CompareLocation(*startLocation, *s.errLocation.startLocation, s.cfg.EnableGTID) < 0 {
		s.errLocation.startLocation = startLocation
	}

	if s.errLocation.endLocation == nil || endLocation == nil {
		s.errLocation.endLocation = endLocation
	} else if binlog.CompareLocation(*endLocation, *s.errLocation.endLocation, s.cfg.EnableGTID) < 0 {
		s.errLocation.endLocation = endLocation
	}
}

func (s *Syncer) getErrLocation() (*binlog.Location, bool) {
	s.errLocation.Lock()
	defer s.errLocation.Unlock()
	return s.errLocation.startLocation, s.errLocation.isQueryEvent
}

func (s *Syncer) handleEventError(err error, startLocation, endLocation binlog.Location, isQueryEvent bool, originSQL string) error {
	if err == nil {
		return nil
	}
	s.setErrLocation(&startLocation, &endLocation, isQueryEvent)
	if len(originSQL) > 0 {
		return terror.Annotatef(err, "startLocation: [%s], endLocation: [%s], origin SQL: [%s]", startLocation, endLocation, originSQL)
	}
	return terror.Annotatef(err, "startLocation: [%s], endLocation: [%s]", startLocation, endLocation)
}

func (s *Syncer) adjustGlobalPointGTID(tctx *tcontext.Context) (bool, error) {
	location := s.checkpoint.GlobalPoint()
	// situations that don't need to adjust
	// 1. GTID is not enabled
	// 2. location already has GTID position
	// 3. location is totally new, has no position info
	// 4. location is too early thus not a COMMIT location, which happens when it's reset by other logic
	if !s.cfg.EnableGTID || location.GTIDSetStr() != "" || location.Position.Name == "" || location.Position.Pos == 4 {
		return false, nil
	}
	// set enableGTID to false for new streamerController
	streamerController := binlogstream.NewStreamerController(
		s.syncCfg,
		false,
		s.fromDB,
		s.cfg.RelayDir,
		s.timezone,
		s.relay,
		s.tctx.L(),
	)

	endPos := binlog.RemoveRelaySubDirSuffix(location.Position)
	startPos := mysql.Position{
		Name: endPos.Name,
		Pos:  0,
	}
	startLocation := location.Clone()
	startLocation.Position = startPos

	err := streamerController.Start(tctx, startLocation)
	if err != nil {
		return false, err
	}
	defer streamerController.Close()

	gs, err := reader.GetGTIDsForPosFromStreamer(tctx.Context(), streamerController.GetStreamer(), endPos)
	if err != nil {
		s.tctx.L().Warn("fail to get gtids for global location", zap.Stringer("pos", location), zap.Error(err))
		return false, err
	}
	dbConn, err := s.fromDB.BaseDB.GetBaseConn(tctx.Context())
	if err != nil {
		s.tctx.L().Warn("fail to build connection", zap.Stringer("pos", location), zap.Error(err))
		return false, err
	}
	gs, err = utils.AddGSetWithPurged(tctx.Context(), gs, dbConn.DBConn)
	if err != nil {
		s.tctx.L().Warn("fail to merge purged gtidSet", zap.Stringer("pos", location), zap.Error(err))
		return false, err
	}
	err = location.SetGTID(gs)
	if err != nil {
		s.tctx.L().Warn("fail to set gtid for global location", zap.Stringer("pos", location),
			zap.String("adjusted_gtid", gs.String()), zap.Error(err))
		return false, err
	}
	s.saveGlobalPoint(location)
	// redirect streamer for new gtid set location
	err = s.streamerController.ResetReplicationSyncer(tctx, location)
	if err != nil {
		s.tctx.L().Warn("fail to redirect streamer for global location", zap.Stringer("pos", location),
			zap.String("adjusted_gtid", gs.String()), zap.Error(err))
		return false, err
	}
	return true, nil
}

// delLoadTask is called when finish restoring data, to delete load worker in etcd.
func (s *Syncer) delLoadTask() error {
	if s.cli == nil {
		return nil
	}
	_, _, err := ha.DelLoadTask(s.cli, s.cfg.Name, s.cfg.SourceID)
	if err != nil {
		return err
	}
	s.tctx.Logger.Info("delete load worker in etcd for all mode", zap.String("task", s.cfg.Name), zap.String("source", s.cfg.SourceID))
	return nil
}

// DM originally cached s.cfg.QueueSize * s.cfg.WorkerCount dml jobs in memory in 2.0.X.
// Now if compact: false, dmlJobCh and dmlWorker will both cached s.cfg.QueueSize * s.cfg.WorkerCount/2 jobs.
// If compact: true, dmlJobCh, compactor buffer, compactor output channel and dmlWorker will all cached s.cfg.QueueSize * s.cfg.WorkerCount/4 jobs.
func calculateChanSize(queueSize, workerCount int, compact bool) int {
	chanSize := queueSize * workerCount / 2
	if compact {
		chanSize /= 2
	}
	return chanSize
}

func (s *Syncer) flushOptimisticTableInfos(tctx *tcontext.Context) {
	tbls := s.optimist.Tables()
	sourceTables := make([]*filter.Table, 0, len(tbls))
	tableInfos := make([]*model.TableInfo, 0, len(tbls))
	for _, tbl := range tbls {
		sourceTable := tbl[0]
		targetTable := tbl[1]
		tableInfo, err := s.getTableInfo(tctx, &sourceTable, &targetTable)
		if err != nil {
			tctx.L().Error("failed to get table infos", log.ShortError(err))
			continue
		}
		sourceTables = append(sourceTables, &sourceTable)
		tableInfos = append(tableInfos, tableInfo)
	}
	if err := s.checkpoint.FlushPointsWithTableInfos(tctx, sourceTables, tableInfos); err != nil {
		tctx.L().Error("failed to flush table points with table infos", log.ShortError(err))
	}
}

func (s *Syncer) setGlobalPointByTime(tctx *tcontext.Context, timeStr string) error {
	t, err := utils.ParseStartTimeInLoc(timeStr, s.upstreamTZ)
	if err != nil {
		return err
	}

	var (
		loc   *binlog.Location
		posTp binlog.PosType
	)

	if s.relay != nil {
		subDir := s.relay.Status(nil).(*pb.RelayStatus).RelaySubDir
		relayDir := path.Join(s.cfg.RelayDir, subDir)
		finder := binlog.NewLocalBinlogPosFinder(tctx, s.cfg.EnableGTID, s.cfg.Flavor, relayDir)
		loc, posTp, err = finder.FindByTimestamp(t.Unix())
	} else {
		finder := binlog.NewRemoteBinlogPosFinder(tctx, s.fromDB.BaseDB, s.syncCfg, s.cfg.EnableGTID)
		loc, posTp, err = finder.FindByTimestamp(t.Unix())
	}
	if err != nil {
		s.tctx.L().Error("fail to find binlog position by timestamp",
			zap.Time("time", t),
			zap.Error(err))
		return err
	}

	switch posTp {
	case binlog.InRangeBinlogPos:
		s.tctx.L().Info("find binlog position by timestamp",
			zap.String("time", timeStr),
			zap.Stringer("pos", loc))
	case binlog.BelowLowerBoundBinlogPos:
		s.tctx.L().Warn("fail to find binlog location by timestamp because the timestamp is too early, will use the earliest binlog location",
			zap.String("time", timeStr),
			zap.Any("location", loc))
	case binlog.AboveUpperBoundBinlogPos:
		return terror.ErrConfigStartTimeTooLate.Generate(timeStr)
	}

	err = s.checkpoint.DeleteAllTablePoint(tctx)
	if err != nil {
		return err
	}
	s.checkpoint.SaveGlobalPointForcibly(*loc)
	s.tctx.L().Info("Will replicate from the specified time, the location recorded in checkpoint and config file will be ignored",
		zap.String("time", timeStr),
		zap.Any("locationOfTheTime", loc))
	return nil
}

func (s *Syncer) getFlushedGlobalPoint() binlog.Location {
	return s.checkpoint.FlushedGlobalPoint()
}

func (s *Syncer) getInitExecutedLoc() binlog.Location {
	s.RLock()
	defer s.RUnlock()
	return s.initExecutedLoc.Clone()
}

func (s *Syncer) initInitExecutedLoc() {
	s.Lock()
	defer s.Unlock()
	if s.initExecutedLoc == nil {
		p := s.checkpoint.GlobalPoint()
		s.initExecutedLoc = &p
	}
}

func (s *Syncer) getTrackedTableInfo(table *filter.Table) (*model.TableInfo, error) {
	return s.schemaTracker.GetTableInfo(table)
}

func (s *Syncer) getDownStreamTableInfo(tctx *tcontext.Context, tableID string, originTI *model.TableInfo) (*schema.DownstreamTableInfo, error) {
	return s.schemaTracker.GetDownStreamTableInfo(tctx, tableID, originTI)
}

func (s *Syncer) getTableInfoFromCheckpoint(table *filter.Table) *model.TableInfo {
	return s.checkpoint.GetTableInfo(table.Schema, table.Name)
}<|MERGE_RESOLUTION|>--- conflicted
+++ resolved
@@ -2167,15 +2167,8 @@
 
 		// check pass SafeModeExitLoc and try to disable safe mode, but not in sharding or replacing error
 		safeModeExitLoc := s.checkpoint.SafeModeExitPoint()
-<<<<<<< HEAD
 		if s.safeMode.Enable() && safeModeExitLoc != nil && shardingReSync == nil {
-			// TODO: for RowsEvent (in fact other than QueryEvent), `currentLocation` is updated in `handleRowsEvent`
-			// so here the meaning of `currentLocation` is the location of last event
-			if binlog.CompareLocation(currentLocation, *safeModeExitLoc, s.cfg.EnableGTID) > 0 {
-=======
-		if safeModeExitLoc != nil && shardingReSync == nil {
 			if binlog.CompareLocation(endLocation, *safeModeExitLoc, s.cfg.EnableGTID) > 0 {
->>>>>>> a8f91d0b
 				s.checkpoint.SaveSafeModeExitPoint(nil)
 				// must flush here to avoid the following situation:
 				// 1. quit safe mode
