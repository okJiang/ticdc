--- conflicted
+++ resolved
@@ -24,10 +24,6 @@
 
 	"github.com/docker/go-units"
 	"github.com/go-mysql-org/go-mysql/mysql"
-<<<<<<< HEAD
-	tfilter "github.com/pingcap/tidb-tools/pkg/table-filter"
-=======
->>>>>>> 730e6276
 	"github.com/pingcap/tidb/dumpling/export"
 	"github.com/spf13/pflag"
 
@@ -257,11 +253,7 @@
 	dumplingFlagSet.Uint64VarP(&dumpCfg.Rows, "rows", "r", dumpCfg.Rows, "Split table into chunks of this many rows, default unlimited")
 	dumplingFlagSet.StringVar(&dumpCfg.Where, "where", dumpCfg.Where, "Dump only selected records")
 	dumplingFlagSet.BoolVar(&dumpCfg.EscapeBackslash, "escape-backslash", dumpCfg.EscapeBackslash, "Use backslash to escape quotation marks")
-<<<<<<< HEAD
-	dumplingFlagSet.StringArrayVarP(&filters, "filter", "f", []string{"*.*"}, "Filter to select which tables to dump")
-=======
 	dumplingFlagSet.StringArrayVarP(&filters, "filter", "f", DumplingDefaultTableFilter, "Filter to select which tables to dump")
->>>>>>> 730e6276
 	dumplingFlagSet.StringVar(&dumpCfg.Security.CAPath, "ca", dumpCfg.Security.CAPath, "The path name to the certificate authority file for TLS connection")
 	dumplingFlagSet.StringVar(&dumpCfg.Security.CertPath, "cert", dumpCfg.Security.CertPath, "The path name to the client certificate file for TLS connection")
 	dumplingFlagSet.StringVar(&dumpCfg.Security.KeyPath, "key", dumpCfg.Security.KeyPath, "The path name to the client private key file for TLS connection")
@@ -291,13 +283,8 @@
 		}
 	}
 
-<<<<<<< HEAD
-	if len(tablesList) > 0 || (len(filters) != 1 || filters[0] != "*.*") {
-		ff, err2 := parseTableFilter(tablesList, filters)
-=======
 	if len(tablesList) > 0 || !utils.NonRepeatStringsEqual(DumplingDefaultTableFilter, filters) {
 		ff, err2 := export.ParseTableFilter(tablesList, filters)
->>>>>>> 730e6276
 		if err2 != nil {
 			return err2
 		}
@@ -306,31 +293,4 @@
 	}
 
 	return nil
-<<<<<<< HEAD
-}
-
-// parseTableFilter parses `--tables-list` and `--filter`.
-// copy (and update) from https://github.com/pingcap/dumpling/blob/6f74c686e54183db7b869775af1c32df46462a6a/cmd/dumpling/main.go#L222.
-func parseTableFilter(tablesList, filters []string) (tfilter.Filter, error) {
-	if len(tablesList) == 0 {
-		return tfilter.Parse(filters)
-	}
-
-	// only parse -T when -f is default value. otherwise bail out.
-	if len(filters) != 1 || filters[0] != "*.*" {
-		return nil, errors.New("cannot parse --tables-list and --filter together")
-	}
-
-	tableNames := make([]tfilter.Table, 0, len(tablesList))
-	for _, table := range tablesList {
-		parts := strings.SplitN(table, ".", 2)
-		if len(parts) < 2 {
-			return nil, fmt.Errorf("--tables-list only accepts qualified table names, but `%s` lacks a dot", table)
-		}
-		tableNames = append(tableNames, tfilter.Table{Schema: parts[0], Name: parts[1]})
-	}
-
-	return tfilter.NewTablesFilter(tableNames...), nil
-=======
->>>>>>> 730e6276
 }