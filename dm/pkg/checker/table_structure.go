--- conflicted
+++ resolved
@@ -74,12 +74,7 @@
 type TablesChecker struct {
 	db     *sql.DB
 	dbinfo *dbutil.DBConfig
-<<<<<<< HEAD
 	tables []*filter.Table // tableID => filter.Table
-=======
-	tables map[string][]string // schema => []table; if []table is empty, query tables from db
-
->>>>>>> abefe57c
 }
 
 // NewTablesChecker returns a RealChecker.
