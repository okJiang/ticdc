--- conflicted
+++ resolved
@@ -15,15 +15,10 @@
 
 import (
 	"context"
-<<<<<<< HEAD
 	"encoding/json"
 	"fmt"
 	"strconv"
 	"strings"
-=======
-	"fmt"
-	"strconv"
->>>>>>> f048edf0
 	"time"
 
 	"github.com/pingcap/errors"
@@ -56,7 +51,6 @@
 	barrierRev int64
 	// prefix is the scope of Etcd watch
 	prefix util.EtcdPrefix
-<<<<<<< HEAD
 	// clientID is the unique ID for this client in this Etcd cluster.
 	clientID int64
 
@@ -67,7 +61,6 @@
 	metricsCounter  *prometheus.CounterVec
 	metricsDuration prometheus.ObserverVec
 	metricsSize     prometheus.ObserverVec
-=======
 	// deleteCounter maintains a local copy of a value stored in Etcd used to
 	// keep track of how many deletes have been committed by an EtcdWorker
 	// watching this key prefix.
@@ -78,7 +71,6 @@
 	// a `compare-and-swap` semantics, which is essential for implementing
 	// snapshot isolation for Reactor ticks.
 	deleteCounter int64
->>>>>>> f048edf0
 }
 
 type etcdUpdate struct {
@@ -98,32 +90,23 @@
 func NewEtcdWorker(client *etcd.Client, prefix string, reactor Reactor, initState ReactorState) (*EtcdWorker, error) {
 	prefixNormalied := util.NormalizePrefix(prefix)
 	return &EtcdWorker{
-<<<<<<< HEAD
 		client:      client,
 		reactor:     reactor,
 		state:       initState,
-		rawState:    make(map[util.EtcdKey][]byte),
+		rawState:    make(map[util.EtcdKey]rawStateEntry),
 		prefix:      prefixNormalied,
 		barrierRev:  -1, // -1 indicates no barrier
 		txnManager:  newTxnObserver(prefixNormalied),
 		forceBigTxn: false,
-=======
-		client:     client,
-		reactor:    reactor,
-		state:      initState,
-		rawState:   make(map[util.EtcdKey]rawStateEntry),
-		prefix:     util.NormalizePrefix(prefix),
-		barrierRev: -1, // -1 indicates no barrier
->>>>>>> f048edf0
 	}, nil
 }
 
 const (
 	etcdRequestProgressDuration = 2 * time.Second
-<<<<<<< HEAD
 	etcdCleanUpBigTxnInterval   = 2 * time.Second
 	etcdBigTxnMetaPrefix        = "/meta-txn"
 	etcdBigTxnLockPrefix        = "/meta-lock"
+	deletionCounterKey          = "/meta/ticdc-delete-etcd-key-count"
 )
 
 func (worker *EtcdWorker) SetUpCaptureAddrForMetrics(captureAddr string) {
@@ -137,10 +120,6 @@
 		"capture": captureAddr,
 	})
 }
-=======
-	deletionCounterKey          = "/meta/ticdc-delete-etcd-key-count"
-)
->>>>>>> f048edf0
 
 // Run starts the EtcdWorker event loop.
 // A tick is generated either on a timer whose interval is timerInterval, or on an Etcd event.
@@ -284,19 +263,10 @@
 	}
 }
 
-<<<<<<< HEAD
 func (worker *EtcdWorker) handleEvent(_ context.Context, event *clientv3.Event) error {
 	txnPrefix := worker.prefix.String() + etcdBigTxnMetaPrefix
 	lockPrefix := worker.prefix.String() + etcdBigTxnLockPrefix
 
-	if strings.HasPrefix(string(event.Kv.Key), txnPrefix) {
-		ownerIDStr := strings.TrimPrefix(string(event.Kv.Key), txnPrefix+"/")
-		ownerID, err := strconv.Atoi(ownerIDStr)
-		if err != nil {
-			return errors.Trace(err)
-		}
-=======
-func (worker *EtcdWorker) handleEvent(_ context.Context, event *clientv3.Event) {
 	if worker.isDeleteCounterKey(event.Kv.Key) {
 		switch event.Type {
 		case mvccpb.PUT:
@@ -307,15 +277,15 @@
 		}
 		// We return here because the delete-counter is not used for business logic,
 		// and it should not be exposed further to the Reactor.
-		return
-	}
-
-	worker.pendingUpdates = append(worker.pendingUpdates, &etcdUpdate{
-		key:      util.NewEtcdKeyFromBytes(event.Kv.Key),
-		value:    event.Kv.Value,
-		revision: event.Kv.ModRevision,
-	})
->>>>>>> f048edf0
+		return nil
+	}
+
+	if strings.HasPrefix(string(event.Kv.Key), txnPrefix) {
+		ownerIDStr := strings.TrimPrefix(string(event.Kv.Key), txnPrefix+"/")
+		ownerID, err := strconv.Atoi(ownerIDStr)
+		if err != nil {
+			return errors.Trace(err)
+		}
 
 		switch event.Type {
 		case mvccpb.DELETE:
@@ -358,19 +328,13 @@
 			if value == nil {
 				value = []byte{}
 			}
-			worker.rawState[util.NewEtcdKeyFromBytes(event.Kv.Key)] = value
+			worker.rawState[util.NewEtcdKeyFromBytes(event.Kv.Key)] = rawStateEntry{
+				value:       value,
+				modRevision: event.Kv.ModRevision,
+			}
 		case mvccpb.DELETE:
 			delete(worker.rawState, util.NewEtcdKeyFromBytes(event.Kv.Key))
 		}
-<<<<<<< HEAD
-=======
-		worker.rawState[util.NewEtcdKeyFromBytes(event.Kv.Key)] = rawStateEntry{
-			value:       value,
-			modRevision: event.Kv.ModRevision,
-		}
-	case mvccpb.DELETE:
-		delete(worker.rawState, util.NewEtcdKeyFromBytes(event.Kv.Key))
->>>>>>> f048edf0
 	}
 	return nil
 }
@@ -395,8 +359,10 @@
 			continue
 		}
 		key := util.NewEtcdKeyFromBytes(kv.Key)
-<<<<<<< HEAD
-		worker.rawState[key] = kv.Value
+		worker.rawState[key] = rawStateEntry{
+			value:       kv.Value,
+			modRevision: kv.ModRevision,
+		}
 
 		if strings.HasPrefix(string(kv.Key), txnPrefix) {
 			ownerIDStr := strings.TrimPrefix(string(kv.Key), txnPrefix+"/")
@@ -428,15 +394,6 @@
 			if err != nil {
 				return errors.Trace(err)
 			}
-=======
-		worker.rawState[key] = rawStateEntry{
-			value:       kv.Value,
-			modRevision: kv.ModRevision,
-		}
-		err := worker.state.Update(key, kv.Value, true)
-		if err != nil {
-			return errors.Trace(err)
->>>>>>> f048edf0
 		}
 	}
 
@@ -492,7 +449,7 @@
 		newKVMap[key] = state[key]
 	}
 
-	changeSet := newTxnChangeSet(newKVMap, worker.rawState)
+	changeSet := newTxnChangeSet(newKVMap, worker.cloneRawState())
 	numEntries, numBytes := changeSet.stats()
 
 	useBigTxn := worker.forceBigTxn || numEntries > 128 || numBytes > 1024*512
@@ -568,7 +525,6 @@
 		ops = append(ops, op)
 	}
 
-<<<<<<< HEAD
 	startTime := time.Now()
 	defer func() {
 		var succeeded string
@@ -595,7 +551,7 @@
 			}).Observe(float64(numEntries))
 		}
 	}()
-=======
+
 	if hasDelete {
 		ops = append(ops, clientv3.OpPut(worker.prefix.String()+deletionCounterKey, fmt.Sprint(worker.deleteCounter+1)))
 	}
@@ -606,7 +562,6 @@
 	} else {
 		panic("unreachable")
 	}
->>>>>>> f048edf0
 
 	resp, err := worker.client.Txn(ctx).If(cmps...).Then(ops...).Commit()
 	if err != nil {
