--- conflicted
+++ resolved
@@ -208,12 +208,7 @@
 			return err
 		}
 
-<<<<<<< HEAD
 		var checkTables []*filter.Table
-=======
-		// checkTables map schema => {table1, table2, ...}
-		checkTables := make(map[string][]string)
->>>>>>> 4a06fe31
 		checkSchemas := make(map[string]struct{}, len(mapping))
 		for targetTableID, tables := range mapping {
 			checkTables = append(checkTables, tables...)
