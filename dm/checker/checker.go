// Copyright 2019 PingCAP, Inc.
//
// Licensed under the Apache License, Version 2.0 (the "License");
// you may not use this file except in compliance with the License.
// You may obtain a copy of the License at
//
//     http://www.apache.org/licenses/LICENSE-2.0
//
// Unless required by applicable law or agreed to in writing, software
// distributed under the License is distributed on an "AS IS" BASIS,
// See the License for the specific language governing permissions and
// limitations under the License.

package checker

import (
	"bytes"
	"context"
	"database/sql"
	"encoding/json"
	"errors"
	"fmt"
	"strings"
	"sync"
	"time"

	"github.com/pingcap/tiflow/dm/dm/config"
	"github.com/pingcap/tiflow/dm/dm/pb"
	"github.com/pingcap/tiflow/dm/dm/unit"
	"github.com/pingcap/tiflow/dm/pkg/binlog"
	"github.com/pingcap/tiflow/dm/pkg/checker"
	"github.com/pingcap/tiflow/dm/pkg/conn"
	tcontext "github.com/pingcap/tiflow/dm/pkg/context"
	fr "github.com/pingcap/tiflow/dm/pkg/func-rollback"
	"github.com/pingcap/tiflow/dm/pkg/log"
	"github.com/pingcap/tiflow/dm/pkg/terror"
	"github.com/pingcap/tiflow/dm/pkg/utils"
	onlineddl "github.com/pingcap/tiflow/dm/syncer/online-ddl-tools"

	_ "github.com/go-sql-driver/mysql" // for mysql
	column "github.com/pingcap/tidb-tools/pkg/column-mapping"
	"github.com/pingcap/tidb-tools/pkg/dbutil"
	"github.com/pingcap/tidb-tools/pkg/filter"
	router "github.com/pingcap/tidb-tools/pkg/table-router"
	"go.uber.org/atomic"
	"go.uber.org/zap"
)

const (
	// the total time needed to complete the check depends on the number of instances, databases and tables,
	// now increase the total timeout to 30min, but set `readTimeout` to 30s for source/target DB.
	// if we can not complete the check in 30min, then we must need to refactor the implementation of the function.
	checkTimeout = 30 * time.Minute
	readTimeout  = "30s"
)

type mysqlInstance struct {
	cfg *config.SubTaskConfig

	sourceDB     *conn.BaseDB
	sourceDBinfo *dbutil.DBConfig

	targetDB     *conn.BaseDB
	targetDBInfo *dbutil.DBConfig
}

// Checker performs pre-check of data synchronization.
type Checker struct {
	closed atomic.Bool

	tctx *tcontext.Context

	instances []*mysqlInstance

	checkList     []checker.RealChecker
	checkingItems map[string]string
	result        struct {
		sync.RWMutex
		detail *checker.Results
	}
	errCnt  int64
	warnCnt int64

	onlineDDL onlineddl.OnlinePlugin
}

// NewChecker returns a checker.
func NewChecker(cfgs []*config.SubTaskConfig, checkingItems map[string]string, errCnt, warnCnt int64) *Checker {
	c := &Checker{
		instances:     make([]*mysqlInstance, 0, len(cfgs)),
		checkingItems: checkingItems,

		errCnt:  errCnt,
		warnCnt: warnCnt,
	}

	for _, cfg := range cfgs {
		// we have verify it in SubTaskConfig.Adjust
		replica, _ := cfg.DecryptPassword()
		c.instances = append(c.instances, &mysqlInstance{
			cfg: replica,
		})
	}

	return c
}

// Init implements Unit interface.
func (c *Checker) Init(ctx context.Context) (err error) {
	rollbackHolder := fr.NewRollbackHolder("checker")
	defer func() {
		if err != nil {
			rollbackHolder.RollbackReverseOrder()
		}
	}()

	rollbackHolder.Add(fr.FuncRollback{Name: "close-DBs", Fn: c.closeDBs})

<<<<<<< HEAD
	// targetTableID => source => [tables]
=======
	c.tctx = tcontext.NewContext(ctx, log.With(zap.String("unit", "task check")))
  // targetTableID => source => [tables]
>>>>>>> 383975d6
	sharding := make(map[string]map[string][]*filter.Table)
	shardingCounter := make(map[string]int)
	dbs := make(map[string]*sql.DB)
	columnMapping := make(map[string]*column.Mapping)
	_, checkingShardID := c.checkingItems[config.ShardAutoIncrementIDChecking]
	_, checkingShard := c.checkingItems[config.ShardTableSchemaChecking]
	_, checkSchema := c.checkingItems[config.TableSchemaChecking]

	for _, instance := range c.instances {
		bw, err := filter.New(instance.cfg.CaseSensitive, instance.cfg.BAList)
		if err != nil {
			return terror.ErrTaskCheckGenBAList.Delegate(err)
		}
		r, err := router.NewTableRouter(instance.cfg.CaseSensitive, instance.cfg.RouteRules)
		if err != nil {
			return terror.ErrTaskCheckGenTableRouter.Delegate(err)
		}

		if instance.cfg.OnlineDDL && c.onlineDDL == nil {
			c.onlineDDL, err = onlineddl.NewRealOnlinePlugin(c.tctx, instance.cfg)
			if err != nil {
				return err
			}
			rollbackHolder.Add(fr.FuncRollback{Name: "close-onlineDDL", Fn: c.closeOnlineDDL})
		}

		columnMapping[instance.cfg.SourceID], err = column.NewMapping(instance.cfg.CaseSensitive, instance.cfg.ColumnMappingRules)
		if err != nil {
			return terror.ErrTaskCheckGenColumnMapping.Delegate(err)
		}

		instance.sourceDBinfo = &dbutil.DBConfig{
			Host:     instance.cfg.From.Host,
			Port:     instance.cfg.From.Port,
			User:     instance.cfg.From.User,
			Password: instance.cfg.From.Password,
		}
		dbCfg := instance.cfg.From
		dbCfg.RawDBCfg = config.DefaultRawDBConfig().SetReadTimeout(readTimeout)
		instance.sourceDB, err = conn.DefaultDBProvider.Apply(&dbCfg)
		if err != nil {
			return terror.WithScope(terror.ErrTaskCheckFailedOpenDB.Delegate(err, instance.cfg.From.User, instance.cfg.From.Host, instance.cfg.From.Port), terror.ScopeUpstream)
		}

		instance.targetDBInfo = &dbutil.DBConfig{
			Host:     instance.cfg.To.Host,
			Port:     instance.cfg.To.Port,
			User:     instance.cfg.To.User,
			Password: instance.cfg.To.Password,
		}
		dbCfg = instance.cfg.To
		dbCfg.RawDBCfg = config.DefaultRawDBConfig().SetReadTimeout(readTimeout)
		instance.targetDB, err = conn.DefaultDBProvider.Apply(&dbCfg)
		if err != nil {
			return terror.WithScope(terror.ErrTaskCheckFailedOpenDB.Delegate(err, instance.cfg.To.User, instance.cfg.To.Host, instance.cfg.To.Port), terror.ScopeDownstream)
		}

		if _, ok := c.checkingItems[config.VersionChecking]; ok {
			c.checkList = append(c.checkList, checker.NewMySQLVersionChecker(instance.sourceDB.DB, instance.sourceDBinfo))
		}
		if _, ok := c.checkingItems[config.ServerIDChecking]; ok {
			c.checkList = append(c.checkList, checker.NewMySQLServerIDChecker(instance.sourceDB.DB, instance.sourceDBinfo))
		}
		if _, ok := c.checkingItems[config.BinlogEnableChecking]; ok {
			c.checkList = append(c.checkList, checker.NewMySQLBinlogEnableChecker(instance.sourceDB.DB, instance.sourceDBinfo))
		}
		if _, ok := c.checkingItems[config.BinlogFormatChecking]; ok {
			c.checkList = append(c.checkList, checker.NewMySQLBinlogFormatChecker(instance.sourceDB.DB, instance.sourceDBinfo))
		}
		if _, ok := c.checkingItems[config.BinlogRowImageChecking]; ok {
			c.checkList = append(c.checkList, checker.NewMySQLBinlogRowImageChecker(instance.sourceDB.DB, instance.sourceDBinfo))
		}
		if _, ok := c.checkingItems[config.DumpPrivilegeChecking]; ok {
			c.checkList = append(c.checkList, checker.NewSourceDumpPrivilegeChecker(instance.sourceDB.DB, instance.sourceDBinfo))
		}
		if _, ok := c.checkingItems[config.ReplicationPrivilegeChecking]; ok {
			c.checkList = append(c.checkList, checker.NewSourceReplicationPrivilegeChecker(instance.sourceDB.DB, instance.sourceDBinfo))
		}

		if !checkingShard && !checkSchema {
			continue
		}

		mapping, err := utils.FetchTargetDoTables(ctx, instance.sourceDB.DB, bw, r)
		if err != nil {
			return err
		}

		err = sameTableNameDetection(mapping)
		if err != nil {
			return err
		}

		var checkTables []*filter.Table
<<<<<<< HEAD
=======
    checkSchemas := make(map[string]struct{}, len(mapping))
>>>>>>> 383975d6
		for targetTableID, tables := range mapping {
			checkTables = append(checkTables, tables...)
			if _, ok := sharding[targetTableID]; !ok {
				sharding[targetTableID] = make(map[string][]*filter.Table)
<<<<<<< HEAD
=======
      }
      if _, ok := checkSchemas[table.Schema]; !ok {
				checkSchemas[table.Schema] = struct{}{}
>>>>>>> 383975d6
			}
			sharding[targetTableID][instance.cfg.SourceID] = append(sharding[targetTableID][instance.cfg.SourceID], tables...)
			shardingCounter[targetTableID] += len(tables)
		}
		dbs[instance.cfg.SourceID] = instance.sourceDB.DB

		if c.onlineDDL != nil {
			c.checkList = append(c.checkList, checker.NewOnlineDDLChecker(instance.sourceDB.DB, checkSchemas, c.onlineDDL, bw))
		}
		if checkSchema {
			c.checkList = append(c.checkList, checker.NewTablesChecker(instance.sourceDB.DB, instance.sourceDBinfo, checkTables))
		}
	}

	if checkingShard {
		for name, shardingSet := range sharding {
			if shardingCounter[name] <= 1 {
				continue
			}

			c.checkList = append(c.checkList, checker.NewShardingTablesChecker(name, dbs, shardingSet, columnMapping, checkingShardID))
		}
	}

	c.tctx.Logger.Info(c.displayCheckingItems())
	return nil
}

func (c *Checker) displayCheckingItems() string {
	if len(c.checkList) == 0 {
		return "not found any checking items\n"
	}

	var buf bytes.Buffer
	fmt.Fprintf(&buf, "\n************ task %s checking items ************\n", c.instances[0].cfg.Name)
	for _, checkFunc := range c.checkList {
		fmt.Fprintf(&buf, "%s\n", checkFunc.Name())
	}
	fmt.Fprintf(&buf, "************ task %s checking items ************", c.instances[0].cfg.Name)
	return buf.String()
}

// Process implements Unit interface.
func (c *Checker) Process(ctx context.Context, pr chan pb.ProcessResult) {
	cctx, cancel := context.WithTimeout(ctx, checkTimeout)
	defer cancel()

	isCanceled := false
	errs := make([]*pb.ProcessError, 0, 1)
	result, err := checker.Do(cctx, c.checkList)
	if err != nil {
		errs = append(errs, unit.NewProcessError(err))
	} else if !result.Summary.Passed {
		errs = append(errs, unit.NewProcessError(errors.New("check was failed, please see detail")))
		warnLeft, errLeft := c.warnCnt, c.errCnt

		// remove success result if not pass
		results := result.Results[:0]
		for _, r := range result.Results {
			if r.State == checker.StateSuccess {
				continue
			}

			// handle results without r.Errors
			if len(r.Errors) == 0 {
				switch r.State {
				case checker.StateWarning:
					if warnLeft == 0 {
						continue
					}
					warnLeft--
					results = append(results, r)
				case checker.StateFailure:
					if errLeft == 0 {
						continue
					}
					errLeft--
					results = append(results, r)
				}
				continue
			}

			subErrors := make([]*checker.Error, 0, len(r.Errors))
			for _, e := range r.Errors {
				switch e.Severity {
				case checker.StateWarning:
					if warnLeft == 0 {
						continue
					}
					warnLeft--
					subErrors = append(subErrors, e)
				case checker.StateFailure:
					if errLeft == 0 {
						continue
					}
					errLeft--
					subErrors = append(subErrors, e)
				}
			}
			// skip display an empty Result
			if len(subErrors) > 0 {
				r.Errors = subErrors
				results = append(results, r)
			}
		}
		result.Results = results
	}

	c.updateInstruction(result)

	select {
	case <-cctx.Done():
		isCanceled = true
	default:
	}

	rawResult, err := json.MarshalIndent(result, "\t", "\t")
	if err != nil {
		rawResult = []byte(fmt.Sprintf("marshal error %v", err))
	}

	c.result.Lock()
	c.result.detail = result
	c.result.Unlock()

	pr <- pb.ProcessResult{
		IsCanceled: isCanceled,
		Errors:     errs,
		Detail:     rawResult,
	}
}

// updateInstruction updates the check result's Instruction.
func (c *Checker) updateInstruction(result *checker.Results) {
	for _, r := range result.Results {
		if r.State == checker.StateSuccess {
			continue
		}

		// can't judge by other field, maybe update it later
		if r.Extra == checker.AutoIncrementKeyChecking {
			if strings.HasPrefix(r.Instruction, "please handle it by yourself") {
				r.Instruction += ",  refer to https://docs.pingcap.com/tidb-data-migration/stable/shard-merge-best-practices#handle-conflicts-of-auto-increment-primary-key) for details."
			}
		}
	}
}

// Close implements Unit interface.
func (c *Checker) Close() {
	if c.closed.Load() {
		return
	}

	c.closeDBs()
	c.closeOnlineDDL()

	c.closed.Store(true)
}

func (c *Checker) closeDBs() {
	for _, instance := range c.instances {
		if instance.sourceDB != nil {
			if err := instance.sourceDB.Close(); err != nil {
				c.tctx.Logger.Error("close source db", zap.Stringer("db", instance.sourceDBinfo), log.ShortError(err))
			}
			instance.sourceDB = nil
		}

		if instance.targetDB != nil {
			if err := instance.targetDB.Close(); err != nil {
				c.tctx.Logger.Error("close target db", zap.Stringer("db", instance.targetDBInfo), log.ShortError(err))
			}
			instance.targetDB = nil
		}
	}
}

func (c *Checker) closeOnlineDDL() {
	if c.onlineDDL != nil {
		c.onlineDDL.Close()
		c.onlineDDL = nil
	}
}

// Pause implements Unit interface.
func (c *Checker) Pause() {
	if c.closed.Load() {
		c.tctx.Logger.Warn("try to pause, but already closed")
		return
	}
}

// Resume resumes the paused process.
func (c *Checker) Resume(ctx context.Context, pr chan pb.ProcessResult) {
	if c.closed.Load() {
		c.tctx.Logger.Warn("try to resume, but already closed")
		return
	}

	c.Process(ctx, pr)
}

// Update implements Unit.Update.
func (c *Checker) Update(ctx context.Context, cfg *config.SubTaskConfig) error {
	// not support update configuration now
	return nil
}

// Type implements Unit interface.
func (c *Checker) Type() pb.UnitType {
	return pb.UnitType_Check
}

// IsFreshTask implements Unit.IsFreshTask.
func (c *Checker) IsFreshTask() (bool, error) {
	return true, nil
}

// Status implements Unit interface.
func (c *Checker) Status(_ *binlog.SourceStatus) interface{} {
	c.result.RLock()
	res := c.result.detail
	c.result.RUnlock()

	rawResult, err := json.Marshal(res)
	if err != nil {
		rawResult = []byte(fmt.Sprintf("marshal %+v error %v", res, err))
	}

	return &pb.CheckStatus{
		Passed:     res.Summary.Passed,
		Total:      int32(res.Summary.Total),
		Failed:     int32(res.Summary.Failed),
		Successful: int32(res.Summary.Successful),
		Warning:    int32(res.Summary.Warning),
		Detail:     rawResult,
	}
}

// Error implements Unit interface.
func (c *Checker) Error() interface{} {
	return &pb.CheckError{}
}

func sameTableNameDetection(tables map[string][]*filter.Table) error {
	tableNameSets := make(map[string]string)
	var messages []string

	for name := range tables {
		nameL := strings.ToLower(name)
		if nameO, ok := tableNameSets[nameL]; !ok {
			tableNameSets[nameL] = name
		} else {
			messages = append(messages, fmt.Sprintf("same target table %v vs %s", nameO, name))
		}
	}

	if len(messages) > 0 {
		return terror.ErrTaskCheckSameTableName.Generate(messages)
	}

	return nil
}<|MERGE_RESOLUTION|>--- conflicted
+++ resolved
@@ -116,12 +116,8 @@
 
 	rollbackHolder.Add(fr.FuncRollback{Name: "close-DBs", Fn: c.closeDBs})
 
-<<<<<<< HEAD
-	// targetTableID => source => [tables]
-=======
 	c.tctx = tcontext.NewContext(ctx, log.With(zap.String("unit", "task check")))
   // targetTableID => source => [tables]
->>>>>>> 383975d6
 	sharding := make(map[string]map[string][]*filter.Table)
 	shardingCounter := make(map[string]int)
 	dbs := make(map[string]*sql.DB)
@@ -216,20 +212,14 @@
 		}
 
 		var checkTables []*filter.Table
-<<<<<<< HEAD
-=======
     checkSchemas := make(map[string]struct{}, len(mapping))
->>>>>>> 383975d6
 		for targetTableID, tables := range mapping {
 			checkTables = append(checkTables, tables...)
 			if _, ok := sharding[targetTableID]; !ok {
 				sharding[targetTableID] = make(map[string][]*filter.Table)
-<<<<<<< HEAD
-=======
       }
       if _, ok := checkSchemas[table.Schema]; !ok {
 				checkSchemas[table.Schema] = struct{}{}
->>>>>>> 383975d6
 			}
 			sharding[targetTableID][instance.cfg.SourceID] = append(sharding[targetTableID][instance.cfg.SourceID], tables...)
 			shardingCounter[targetTableID] += len(tables)
