// Copyright 2019 PingCAP, Inc.
//
// Licensed under the Apache License, Version 2.0 (the "License");
// you may not use this file except in compliance with the License.
// You may obtain a copy of the License at
//
//     http://www.apache.org/licenses/LICENSE-2.0
//
// Unless required by applicable law or agreed to in writing, software
// distributed under the License is distributed on an "AS IS" BASIS,
// See the License for the specific language governing permissions and
// limitations under the License.

package config

import (
	"bytes"
	"context"
	"database/sql"
	_ "embed"
	"encoding/json"
	"flag"
	"fmt"
	"net/url"
	"regexp"
	"strconv"
	"strings"
	"time"

	"github.com/BurntSushi/toml"
	"github.com/pingcap/tidb-tools/pkg/column-mapping"
	extstorage "github.com/pingcap/tidb/br/pkg/storage"
	"github.com/pingcap/tidb/pkg/util/dbutil"
	"github.com/pingcap/tidb/pkg/util/filter"
	regexprrouter "github.com/pingcap/tidb/pkg/util/regexpr-router"
	router "github.com/pingcap/tidb/pkg/util/table-router"
	"github.com/pingcap/tiflow/dm/config/dbconfig"
	"github.com/pingcap/tiflow/dm/pkg/log"
	"github.com/pingcap/tiflow/dm/pkg/storage"
	"github.com/pingcap/tiflow/dm/pkg/terror"
	"github.com/pingcap/tiflow/dm/pkg/utils"
	"github.com/pingcap/tiflow/engine/pkg/promutil"
	bf "github.com/pingcap/tiflow/pkg/binlog-filter"
	"github.com/pingcap/tiflow/pkg/version"
	"go.uber.org/atomic"
	"go.uber.org/zap"
)

// task modes.
const (
	ModeAll       = "all"
	ModeFull      = "full"
	ModeIncrement = "incremental"
	ModeDump      = "dump"
	ModeLoadSync  = "load&sync"

	DefaultShadowTableRules = "^_(.+)_(?:new|gho)$"
	DefaultTrashTableRules  = "^_(.+)_(?:ghc|del|old)$"

	ShadowTableRules              = "shadow-table-rules"
	TrashTableRules               = "trash-table-rules"
	TiDBLightningCheckpointPrefix = "tidb_lightning_checkpoint_"
)

// FetchTimeZoneSetting fetch target db global time_zone setting.
// TODO: move GetTimeZoneOffset and FormatTimeZoneOffset from TiDB to tiflow.
func FetchTimeZoneSetting(ctx context.Context, db *sql.DB) (string, error) {
	dur, err := dbutil.GetTimeZoneOffset(ctx, db)
	if err != nil {
		return "", err
	}
	return dbutil.FormatTimeZoneOffset(dur), nil
}

// GetDBConfigForTest is a helper function to get db config for unit test .
func GetDBConfigForTest() dbconfig.DBConfig {
	return dbconfig.DBConfig{Host: "localhost", User: "root", Password: "not a real password", Port: 3306}
}

// SubTaskConfig is the configuration for SubTask.
type SubTaskConfig struct {
	// BurntSushi/toml seems have a bug for flag "-"
	// when doing encoding, if we use `toml:"-"`, it still try to encode it
	// and it will panic because of unsupported type (reflect.Func)
	// so we should not export flagSet
	flagSet *flag.FlagSet

	// when in sharding, multi dm-workers do one task
	IsSharding                bool   `toml:"is-sharding" json:"is-sharding"`
	ShardMode                 string `toml:"shard-mode" json:"shard-mode"`
	StrictOptimisticShardMode bool   `toml:"strict-optimistic-shard-mode" json:"strict-optimistic-shard-mode"`
	OnlineDDL                 bool   `toml:"online-ddl" json:"online-ddl"`

	// pt/gh-ost name rule, support regex
	ShadowTableRules []string `yaml:"shadow-table-rules" toml:"shadow-table-rules" json:"shadow-table-rules"`
	TrashTableRules  []string `yaml:"trash-table-rules" toml:"trash-table-rules" json:"trash-table-rules"`

	// deprecated
	OnlineDDLScheme string `toml:"online-ddl-scheme" json:"online-ddl-scheme"`

	// handle schema/table name mode, and only for schema/table name/pattern
	// if case insensitive, we would convert schema/table name/pattern to lower case
	CaseSensitive bool `toml:"case-sensitive" json:"case-sensitive"`

	// default "loose" handle create sql by original sql, will not add default collation as upstream
	// "strict" will add default collation as upstream, and downstream will occur error when downstream don't support
	CollationCompatible string `yaml:"collation_compatible" toml:"collation_compatible" json:"collation_compatible"`

	Name string `toml:"name" json:"name"`
	Mode string `toml:"mode" json:"mode"`
	//  treat it as hidden configuration
	IgnoreCheckingItems []string `toml:"ignore-checking-items" json:"ignore-checking-items"`
	// it represents a MySQL/MariaDB instance or a replica group
	SourceID   string `toml:"source-id" json:"source-id"`
	ServerID   uint32 `toml:"server-id" json:"server-id"`
	Flavor     string `toml:"flavor" json:"flavor"`
	MetaSchema string `toml:"meta-schema" json:"meta-schema"`
	// deprecated
	HeartbeatUpdateInterval int `toml:"heartbeat-update-interval" json:"heartbeat-update-interval"`
	// deprecated
	HeartbeatReportInterval int `toml:"heartbeat-report-interval" json:"heartbeat-report-interval"`
	// deprecated
	EnableHeartbeat bool   `toml:"enable-heartbeat" json:"enable-heartbeat"`
	Timezone        string `toml:"timezone" json:"timezone"`

	Meta *Meta `toml:"meta" json:"meta"`

	// RelayDir get value from dm-worker config
	RelayDir string `toml:"relay-dir" json:"relay-dir"`

	// UseRelay get value from dm-worker's relayEnabled
	UseRelay bool              `toml:"use-relay" json:"use-relay"`
	From     dbconfig.DBConfig `toml:"from" json:"from"`
	To       dbconfig.DBConfig `toml:"to" json:"to"`

	RouteRules  []*router.TableRule   `toml:"route-rules" json:"route-rules"`
	FilterRules []*bf.BinlogEventRule `toml:"filter-rules" json:"filter-rules"`
	// deprecated
	ColumnMappingRules []*column.Rule      `toml:"mapping-rule" json:"mapping-rule"`
	ExprFilter         []*ExpressionFilter `yaml:"expression-filter" toml:"expression-filter" json:"expression-filter"`

	// black-white-list is deprecated, use block-allow-list instead
	BWList *filter.Rules `toml:"black-white-list" json:"black-white-list"`
	BAList *filter.Rules `toml:"block-allow-list" json:"block-allow-list"`

	MydumperConfig // Mydumper configuration
	LoaderConfig   // Loader configuration
	SyncerConfig   // Syncer configuration
	ValidatorCfg   ValidatorConfig

	// compatible with standalone dm unit
	LogLevel  string `toml:"log-level" json:"log-level"`
	LogFile   string `toml:"log-file" json:"log-file"`
	LogFormat string `toml:"log-format" json:"log-format"`
	LogRotate string `toml:"log-rotate" json:"log-rotate"`

	PprofAddr  string `toml:"pprof-addr" json:"pprof-addr"`
	StatusAddr string `toml:"status-addr" json:"status-addr"`

	ConfigFile string `toml:"-" json:"config-file"`

	CleanDumpFile bool `toml:"clean-dump-file" json:"clean-dump-file"`

	// deprecated, will auto discover SQL mode
	EnableANSIQuotes bool `toml:"ansi-quotes" json:"ansi-quotes"`

	// still needed by Syncer / Loader bin
	printVersion bool

	// which DM worker is running the subtask, this will be injected when the real worker starts running the subtask(StartSubTask).
	WorkerName string `toml:"-" json:"-"`
	// task experimental configs
	Experimental struct {
		AsyncCheckpointFlush bool `yaml:"async-checkpoint-flush" toml:"async-checkpoint-flush" json:"async-checkpoint-flush"`
	} `yaml:"experimental" toml:"experimental" json:"experimental"`

	// members below are injected by dataflow engine
	ExtStorage      extstorage.ExternalStorage `toml:"-" json:"-"`
	MetricsFactory  promutil.Factory           `toml:"-" json:"-"`
	FrameworkLogger *zap.Logger                `toml:"-" json:"-"`
	// members below are injected by dataflow engine, UUID should be unique in
	// one go runtime.
	// IOTotalBytes is used build TCPConnWithIOCounter and UUID is used to as a
	// key to let MySQL driver to find the right TCPConnWithIOCounter.
	UUID         string         `toml:"-" json:"-"`
	IOTotalBytes *atomic.Uint64 `toml:"-" json:"-"`

	// meter network usage from upstream
	// e.g., pulling binlog
	DumpUUID         string         `toml:"-" json:"-"`
	DumpIOTotalBytes *atomic.Uint64 `toml:"-" json:"-"`
}

// SampleSubtaskConfig is the content of subtask.toml in current folder.
//
//go:embed subtask.toml
var SampleSubtaskConfig string

// NewSubTaskConfig creates a new SubTaskConfig.
func NewSubTaskConfig() *SubTaskConfig {
	cfg := &SubTaskConfig{}
	return cfg
}

// GetFlagSet provides the pointer of subtask's flag set.
func (c *SubTaskConfig) GetFlagSet() *flag.FlagSet {
	return c.flagSet
}

// SetFlagSet writes back the flag set.
func (c *SubTaskConfig) SetFlagSet(flagSet *flag.FlagSet) {
	c.flagSet = flagSet
}

// String returns the config's json string.
func (c *SubTaskConfig) String() string {
	cfg, err := json.Marshal(c)
	if err != nil {
		log.L().Error("marshal subtask config to json", zap.String("task", c.Name), log.ShortError(err))
	}
	return string(cfg)
}

// Toml returns TOML format representation of config.
func (c *SubTaskConfig) Toml() (string, error) {
	var b bytes.Buffer
	enc := toml.NewEncoder(&b)
	if err := enc.Encode(c); err != nil {
		return "", terror.ErrConfigTomlTransform.Delegate(err, "encode subtask config")
	}
	return b.String(), nil
}

// DecodeFile loads and decodes config from file.
func (c *SubTaskConfig) DecodeFile(fpath string, verifyDecryptPassword bool) error {
	_, err := toml.DecodeFile(fpath, c)
	if err != nil {
		return terror.ErrConfigTomlTransform.Delegate(err, "decode subtask config from file")
	}

	return c.Adjust(verifyDecryptPassword)
}

// Decode loads config from file data.
func (c *SubTaskConfig) Decode(data string, verifyDecryptPassword bool) error {
	if _, err := toml.Decode(data, c); err != nil {
		return terror.ErrConfigTomlTransform.Delegate(err, "decode subtask config from data")
	}

	return c.Adjust(verifyDecryptPassword)
}

func adjustOnlineTableRules(ruleType string, rules []string) ([]string, error) {
	adjustedRules := make([]string, 0, len(rules))
	for _, r := range rules {
		if !strings.HasPrefix(r, "^") {
			r = "^" + r
		}

		if !strings.HasSuffix(r, "$") {
			r += "$"
		}

		p, err := regexp.Compile(r)
		if err != nil {
			return rules, terror.ErrConfigOnlineDDLInvalidRegex.Generate(ruleType, r, "fail to compile: "+err.Error())
		}
		if p.NumSubexp() != 1 {
			return rules, terror.ErrConfigOnlineDDLInvalidRegex.Generate(ruleType, r, "rule isn't contains exactly one submatch")
		}
		adjustedRules = append(adjustedRules, r)
	}
	return adjustedRules, nil
}

// Adjust adjusts and verifies configs.
func (c *SubTaskConfig) Adjust(verifyDecryptPassword bool) error {
	if c.Name == "" {
		return terror.ErrConfigTaskNameEmpty.Generate()
	}

	if c.SourceID == "" {
		return terror.ErrConfigEmptySourceID.Generate()
	}
	if len(c.SourceID) > MaxSourceIDLength {
		return terror.ErrConfigTooLongSourceID.Generate()
	}

	if c.ShardMode != "" && c.ShardMode != ShardPessimistic && c.ShardMode != ShardOptimistic {
		return terror.ErrConfigShardModeNotSupport.Generate(c.ShardMode)
	} else if c.ShardMode == "" && c.IsSharding {
		c.ShardMode = ShardPessimistic // use the pessimistic mode as default for back compatible.
	}
	if c.StrictOptimisticShardMode && c.ShardMode != ShardOptimistic {
		return terror.ErrConfigStrictOptimisticShardMode.Generate()
	}

	if len(c.ColumnMappingRules) > 0 {
		return terror.ErrConfigColumnMappingDeprecated.Generate()
	}

	if c.OnlineDDLScheme != "" && c.OnlineDDLScheme != PT && c.OnlineDDLScheme != GHOST {
		return terror.ErrConfigOnlineSchemeNotSupport.Generate(c.OnlineDDLScheme)
	} else if c.OnlineDDLScheme == PT || c.OnlineDDLScheme == GHOST {
		c.OnlineDDL = true
		log.L().Warn("'online-ddl-scheme' will be deprecated soon. Recommend that use online-ddl instead of online-ddl-scheme.")
	}
	if len(c.ShadowTableRules) == 0 {
		c.ShadowTableRules = []string{DefaultShadowTableRules}
	} else {
		shadowTableRule, err := adjustOnlineTableRules(ShadowTableRules, c.ShadowTableRules)
		if err != nil {
			return err
		}
		c.ShadowTableRules = shadowTableRule
	}

	if len(c.TrashTableRules) == 0 {
		c.TrashTableRules = []string{DefaultTrashTableRules}
	} else {
		trashTableRule, err := adjustOnlineTableRules(TrashTableRules, c.TrashTableRules)
		if err != nil {
			return err
		}
		c.TrashTableRules = trashTableRule
	}

	if c.MetaSchema == "" {
		c.MetaSchema = defaultMetaSchema
	}

	// adjust dir, no need to do for load&sync mode because it needs its own s3 repository
	if HasLoad(c.Mode) && c.Mode != ModeLoadSync {
		// check
		isS3 := storage.IsS3Path(c.LoaderConfig.Dir)
		if isS3 && c.ImportMode == LoadModeLoader {
			return terror.ErrConfigLoaderS3NotSupport.Generate(c.LoaderConfig.Dir)
		}
		// add suffix
		var dirSuffix string
		if isS3 {
			// we will dump files to s3 dir's subdirectory
			dirSuffix = "/" + c.Name + "." + c.SourceID
		} else {
			// TODO we will dump local file to dir's subdirectory, but it may have risk of compatibility, we will fix in other pr
			dirSuffix = "." + c.Name
		}
		newDir, err := storage.AdjustPath(c.LoaderConfig.Dir, dirSuffix)
		if err != nil {
			return terror.ErrConfigLoaderDirInvalid.Delegate(err, c.LoaderConfig.Dir)
		}
		c.LoaderConfig.Dir = newDir
	}

<<<<<<< HEAD
		if storage.IsLocalDiskPath(newDir) {
			// lightning will not recursively create directories, so we use same level dir
			c.LoaderConfig.SortingDirPhysical = newDir + ".sorting"
		} else {
			c.LoaderConfig.SortingDirPhysical = "./sorting." + url.PathEscape(c.Name)
=======
	// adjust sorting dir
	if HasLoad(c.Mode) {
		newDir := c.LoaderConfig.Dir
		if c.LoaderConfig.SortingDirPhysical == "" {
			if storage.IsLocalDiskPath(newDir) {
				// lightning will not recursively create directories, so we use same level dir
				c.LoaderConfig.SortingDirPhysical = newDir + ".sorting"
			} else {
				c.LoaderConfig.SortingDirPhysical = "./sorting." + url.PathEscape(c.Name)
			}
>>>>>>> aed7768f
		}
	}

	if c.SyncerConfig.QueueSize == 0 {
		c.SyncerConfig.QueueSize = defaultQueueSize
	}
	if c.SyncerConfig.CheckpointFlushInterval == 0 {
		c.SyncerConfig.CheckpointFlushInterval = defaultCheckpointFlushInterval
	}
	if c.SyncerConfig.SafeModeDuration == "" {
		c.SyncerConfig.SafeModeDuration = strconv.Itoa(2*c.SyncerConfig.CheckpointFlushInterval) + "s"
	}
	if duration, err := time.ParseDuration(c.SyncerConfig.SafeModeDuration); err != nil {
		return terror.ErrConfigInvalidSafeModeDuration.Generate(c.SyncerConfig.SafeModeDuration, err)
	} else if c.SyncerConfig.SafeMode && duration == 0 {
		return terror.ErrConfigConfictSafeModeDurationAndSafeMode.Generate()
	}

	c.From.AdjustWithTimeZone(c.Timezone)
	c.To.AdjustWithTimeZone(c.Timezone)

	if verifyDecryptPassword {
		_, err1 := c.DecryptedClone()
		if err1 != nil {
			return err1
		}
	}

	// only when block-allow-list is nil use black-white-list
	if c.BAList == nil && c.BWList != nil {
		c.BAList = c.BWList
	}

	if _, err := filter.New(c.CaseSensitive, c.BAList); err != nil {
		return terror.ErrConfigGenBAList.Delegate(err)
	}
	if _, err := regexprrouter.NewRegExprRouter(c.CaseSensitive, c.RouteRules); err != nil {
		return terror.ErrConfigGenTableRouter.Delegate(err)
	}
	// NewMapping will fill arguments with the default values.
	if _, err := column.NewMapping(c.CaseSensitive, c.ColumnMappingRules); err != nil {
		return terror.ErrConfigGenColumnMapping.Delegate(err)
	}
	if _, err := utils.ParseFileSize(c.MydumperConfig.ChunkFilesize, 0); err != nil {
		return terror.ErrConfigInvalidChunkFileSize.Generate(c.MydumperConfig.ChunkFilesize)
	}

	if _, err := bf.NewBinlogEvent(c.CaseSensitive, c.FilterRules); err != nil {
		return terror.ErrConfigBinlogEventFilter.Delegate(err)
	}
	if err := c.LoaderConfig.adjust(); err != nil {
		return err
	}
	if err := c.ValidatorCfg.Adjust(); err != nil {
		return err
	}

	// TODO: check every member
	// TODO: since we checked here, we could remove other terror like ErrSyncerUnitGenBAList
	// TODO: or we should check at task config and source config rather than this subtask config, to reduce duplication

	return nil
}

// Parse parses flag definitions from the argument list.
func (c *SubTaskConfig) Parse(arguments []string, verifyDecryptPassword bool) error {
	// Parse first to get config file.
	err := c.flagSet.Parse(arguments)
	if err != nil {
		return terror.ErrConfigParseFlagSet.Delegate(err)
	}

	if c.printVersion {
		fmt.Println(version.GetRawInfo())
		return flag.ErrHelp
	}

	// Load config file if specified.
	if c.ConfigFile != "" {
		err = c.DecodeFile(c.ConfigFile, verifyDecryptPassword)
		if err != nil {
			return err
		}
	}

	// Parse again to replace with command line options.
	err = c.flagSet.Parse(arguments)
	if err != nil {
		return terror.ErrConfigParseFlagSet.Delegate(err)
	}

	if len(c.flagSet.Args()) != 0 {
		return terror.ErrConfigParseFlagSet.Generatef("'%s' is an invalid flag", c.flagSet.Arg(0))
	}

	return c.Adjust(verifyDecryptPassword)
}

// DecryptedClone tries to decrypt db password in config.
func (c *SubTaskConfig) DecryptedClone() (*SubTaskConfig, error) {
	clone, err := c.Clone()
	if err != nil {
		return nil, err
	}

	var (
		pswdTo   string
		pswdFrom string
	)
	if len(clone.To.Password) > 0 {
		pswdTo = utils.DecryptOrPlaintext(clone.To.Password)
	}
	if len(clone.From.Password) > 0 {
		pswdFrom = utils.DecryptOrPlaintext(clone.From.Password)
	}
	clone.From.Password = pswdFrom
	clone.To.Password = pswdTo

	return clone, nil
}

// Clone returns a replica of SubTaskConfig.
func (c *SubTaskConfig) Clone() (*SubTaskConfig, error) {
	content, err := c.Toml()
	if err != nil {
		return nil, err
	}

	clone := &SubTaskConfig{}
	_, err = toml.Decode(content, clone)
	if err != nil {
		return nil, terror.ErrConfigTomlTransform.Delegate(err, "decode subtask config from data")
	}

	return clone, nil
}<|MERGE_RESOLUTION|>--- conflicted
+++ resolved
@@ -352,13 +352,6 @@
 		c.LoaderConfig.Dir = newDir
 	}
 
-<<<<<<< HEAD
-		if storage.IsLocalDiskPath(newDir) {
-			// lightning will not recursively create directories, so we use same level dir
-			c.LoaderConfig.SortingDirPhysical = newDir + ".sorting"
-		} else {
-			c.LoaderConfig.SortingDirPhysical = "./sorting." + url.PathEscape(c.Name)
-=======
 	// adjust sorting dir
 	if HasLoad(c.Mode) {
 		newDir := c.LoaderConfig.Dir
@@ -369,7 +362,6 @@
 			} else {
 				c.LoaderConfig.SortingDirPhysical = "./sorting." + url.PathEscape(c.Name)
 			}
->>>>>>> aed7768f
 		}
 	}
 
